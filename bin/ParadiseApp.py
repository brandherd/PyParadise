#!/usr/bin/env python

__version__ = "0.1"

import sys
import argparse
import time
import os
import pyfits
from Paradise import *
import copy_reg
import pylab


class ParadiseApp(object):
    """The class `ParadiseApp` handles the fitting of the spectrum with
    a linear combination of template spectra and/or emission lines. For the
    the fitting of the template spectra, velocity and the velocity
    dispersion are obtained by Monte Carlo Markov Chains and the linear
    combination of template spectra with a non-negative least-squares
    algorithm.

    The emission line fitting is a separate function, and fits a provided
    set of emission lines.

    The bootstrapping fitting function can be used to obtain errors on the
    parameters for the template spectral fitting and errors on the
    parameters of the emission lines.
    """
    def __init__(self, input_file, outprefix, instrFWHM):
        """
        Parameters
        ----------
        input_file : str
            The fits file containing the spectrum for which the fitting will be
            performed
        outprefix : str
            The prefix that will be prepended to the files that are written by
            the fitting routines.
        instrFWHM : float
            The instrumental resolution of the data in `input_file`.
        """
        self.__inputData = loadCube(input_file)
        if self.__inputData._datatype == 'CUBE':
            self.__inputData.correctError()
            self.__datatype = 'CUBE'
        elif self.__inputData._datatype == 'RSS':
            self.__inputData = loadRSS(input_file)
            self.__inputData.correctError()
            self.__datatype = 'RSS'
        self.__outPrefix = outprefix
        self.__instrFWHM = instrFWHM

    def run_SSP_fit(self, parfile, parallel, verbose):
        """This functions fits a linear combination of template spectra to the
        input spectra to obtain the best fit.

        Parameters
        ----------
        parfile : str
            The parameter file containing the constraints under which the input
            spectra will be fitted.
        parallel : {'auto', int}, optional
            If parallel is not equal to one, the python multiprocessing routine
            shall be used to run parts of the code in parallel. With the option
            `auto`, it adjusts the number of parallel processes to the number
            of cpu-cores/threads that are available.
        verbose : bool, optional
            Produces screen output, such that the user can follow which spectrum
            is currently fitted and what the results are for each spectrum.

        Notes
        -----
        The function does not return anything, but writes the results of the fit
        to disk. There are three files written to disk, all prepended by the
        `outprefix` supplied to this class at creation. The three files are:
        - `outprefix`.cont_model.fits which contains the spectra corresponding
          to the best linear combination of spectra.
        - `outprefix`.cont_res.fits contains the residual between the input fits
          file and the best fitted model spectra.
        - `outprefix`.stellar_table.fits contains the parameters of the best
          fit, like velocity, velocity dispersion, the luminosity-weighted and
          mass-weighted parameters.
        """
        ## Read in parameter file and get values
        parList = ParameterList(parfile)
        nlib_guess = int(parList['tmplinitspec'].getValue())
        vel_guess = float(parList['vel_guess'].getValue())
        vel_min = float(parList['vel_min'].getValue())
        vel_max = float(parList['vel_max'].getValue())
        disp_min = float(parList['disp_min'].getValue())
        disp_max = float(parList['disp_max'].getValue())
        kin_fix = bool(float(parList['kin_fix'].getValue()))
        nwidth_norm = int(parList['nwidth_norm'].getValue())
        iterations = int(parList['iterations'].getValue())
        samples = int(parList['samples'].getValue())
        burn = int(parList['burn'].getValue())
        thin = int(parList['thin'].getValue())
        start_wave = float(parList['start_wave'].getValue())
        end_wave = float(parList['end_wave'].getValue())
        excl_fit = CustomMasks(parList['excl_fit'].getValue())
        excl_cont = CustomMasks(parList['excl_cont'].getValue())
        min_x = int(parList['min_x'].getValue())
        max_x = int(parList['max_x'].getValue())
        min_y = int(parList['min_y'].getValue())
        max_y = int(parList['max_y'].getValue())

        if verbose:
            print "The stellar population library is being prepared."
        lib = SSPlibrary(filename=parList['tmpldir'].getValue() + '/' + parList['tmplfile'].getValue())
        if kin_fix is True:
            hdu = pyfits.open(self.__outPrefix + '.kin_table.fits')
            tab = hdu[1].data
            vel_fit = tab.field('vel_fit')
            disp_fit = tab.field('disp_fit')
            vel_fit_err = tab.field('vel_fit_err')
            disp_fit_err = tab.field('disp_fit_err')
            if self.__datatype == 'CUBE':
                x_pos_kin = tab.field('x_cor')
                y_pos_kin = tab.field('y_cor')
            elif self.__datatype == 'RSS':
                fiber_kin = tab.field('fiber')
            vel_min = numpy.min(vel_fit)
            vel_max = numpy.max(vel_fit)
        #min_wave = (self.__inputData.getWave()[0] / (1 + (vel_min - 2000) / 300000.0))
        #max_wave = (self.__inputData.getWave()[-1] / (1 + (vel_max + 2000) / 300000.0))

        if nlib_guess < 0:
            select = numpy.arange(lib.getBaseNumber()) == nlib_guess * -1 - 1
            lib = lib.subLibrary(select)
        #lib = lib.subWaveLibrary(min_wave=min_wave, max_wave=max_wave)
        lib = lib.matchInstFWHM(self.__instrFWHM, vel_guess)
        lib = lib.resampleWaveStepLinear(self.__inputData.getWaveStep(), vel_guess / 300000.0)
        lib_norm = lib.normalizeBase(nwidth_norm, excl_cont, vel_guess / 300000.0)
        lib_rebin = lib_norm.rebinLogarithmic()

        if verbose:
            print "The input cube is being normalized."
        normData = self.__inputData.normalizeSpec(nwidth_norm, excl_cont.maskPixelsObserved(self.__inputData.getWave(),
             vel_guess / 300000.0))
        normDataSub = normData.subWaveLimits(start_wave, end_wave)
        #pylab.plot(self.__inputData._data[:,0,0],'-k')
        #pylab.plot(normData._data[:,0,0],'-r')
        #pylab.show()
        if verbose:
            print "The stellar population modelling has been started."
        if self.__datatype == 'CUBE':
            if kin_fix:
                x_pixels = tab.field('x_cor')
                y_pixels = tab.field('y_cor')
                (fitted, coeff, chi2, x_pix, y_pix, cube_model) = normDataSub.fit_Lib_fixed_kin(lib_rebin, vel_fit,
                disp_fit, x_pixels, y_pixels, min_x=min_x, max_x=max_x, min_y=min_y, max_y=max_y,
                mask_fit=excl_fit.maskPixelsObserved(normDataSub.getWave(), vel_guess / 300000.0),
                verbose=verbose, parallel=parallel)
            else:
                (vel_fit, vel_fit_err, disp_fit, disp_fit_err, fitted, coeff, chi2, x_pix, y_pix,
                cube_model) = normDataSub.fit_Kin_Lib_simple(lib_rebin, nlib_guess, vel_min, vel_max, disp_min, disp_max,
                min_x=min_x, max_x=max_x, min_y=min_y, max_y=max_y, mask_fit=excl_fit.maskPixelsObserved(
                normDataSub.getWave(), vel_guess / 300000.0), iterations=iterations, burn=burn, samples=samples, thin=thin,
                verbose=verbose, parallel=parallel)
        elif self.__datatype == 'RSS':
            if kin_fix:
                fibers = tab.field('fiber')
                (fitted, coeff, chi2, fiber, rss_model) = normDataSub.fit_Lib_fixed_kin(lib_rebin, vel_fit, disp_fit,
                fibers, min_y=min_y, max_y=max_y, mask_fit=excl_fit.maskPixelsObserved(normDataSub.getWave(),
                vel_guess / 300000.0), verbose=verbose, parallel=parallel)
            else:
                (vel_fit, vel_fit_err, disp_fit, disp_fit_err, fitted, coeff, chi2, fiber,
                rss_model) = normDataSub.fit_Kin_Lib_simple(lib_rebin, nlib_guess, vel_min, vel_max, disp_min, disp_max,
                min_y=min_y, max_y=max_y, mask_fit=excl_fit.maskPixelsObserved(normDataSub.getWave(),
                vel_guess / 300000.0), iterations=iterations, burn=burn, samples=samples, thin=thin,
                verbose=verbose, parallel=parallel)

        if verbose:
                print "Storing the results to %s (model), %s (residual) and %s (parameters)." % (
                    self.__outPrefix + '.cont_model.fits', self.__outPrefix + '.cont_res.fits',
                    self.__outPrefix + '.stellar_table.fits')
        if self.__datatype == 'RSS':
            model_out = RSS(wave=self.__inputData.subWaveLimits(start_wave, end_wave)._wave, data=rss_model,
                header=self.__inputData.getHeader())
            res_out = RSS(wave=self.__inputData.subWaveLimits(start_wave, end_wave)._wave,
                data=self.__inputData.subWaveLimits(start_wave, end_wave)._data - rss_model, header=self.__inputData.getHeader())
        elif self.__datatype == 'CUBE':
            model_out = Cube(wave=self.__inputData.subWaveLimits(start_wave, end_wave)._wave, data=cube_model,
                header=self.__inputData.getHeader())
            res_out = Cube(wave=self.__inputData.subWaveLimits(start_wave, end_wave)._wave,
                data=self.__inputData.subWaveLimits(start_wave, end_wave)._data - cube_model, header=self.__inputData.getHeader())
        model_out.writeFitsData(self.__outPrefix + '.cont_model.fits')
        res_out.writeFitsData(self.__outPrefix + '.cont_res.fits')

        mass_weighted_pars = numpy.zeros((len(fitted), 5), dtype=numpy.float32)
        lum_weighted_pars = numpy.zeros((len(fitted), 5), dtype=numpy.float32)
        for i in range(len(fitted)):
            if fitted[i]:
                try:
                    mass_weighted_pars[i, :] = lib_norm.massWeightedPars(coeff[i, :])
                except:
                    mass_weighted_pars[i, :] = numpy.array([numpy.nan, numpy.nan, numpy.nan, numpy.nan, numpy.nan])
                try:
                    lum_weighted_pars[i, :] = lib_norm.lumWeightedPars(coeff[i, :])
                except:
                    lum_weighted_pars[i, :] = numpy.array([numpy.nan, numpy.nan, numpy.nan, numpy.nan, numpy.nan])

        print len(fitted),len(vel_fit)
        columns = []
        if self.__datatype == 'CUBE':
            columns.append(pyfits.Column(name='x_cor', format='J', array=x_pix[fitted]))
            columns.append(pyfits.Column(name='y_cor', format='J', array=y_pix[fitted]))
        else:
            columns.append(pyfits.Column(name='fiber', format='J', array=fiber[fitted]))
        columns.append(pyfits.Column(name='vel_fit', format='E', unit='km/s', array=vel_fit[fitted]))
        columns.append(pyfits.Column(name='vel_fit_err', format='E', unit='km/s', array=vel_fit_err[fitted]))
        columns.append(pyfits.Column(name='disp_fit', format='E', unit='km/s', array=disp_fit[fitted]))
        columns.append(pyfits.Column(name='disp_fit_err', format='E', unit='km/s', array=disp_fit_err[fitted]))
        columns.append(pyfits.Column(name='chi2', format='E', array=chi2[fitted]))
        if lib.getBaseNumber() > 1:
            columns.append(pyfits.Column(name='base_coeff', format='%dE' % (lib.getBaseNumber()), array=coeff[fitted, :]))
        else:
            columns.append(pyfits.Column(name='base_coeff', format='E', array=coeff[fitted].flatten()))
        columns.append(pyfits.Column(name='lum_coeff_frac_total', format='E', array=lum_weighted_pars[fitted, 0]))
        columns.append(pyfits.Column(name='lum_age_total', format='E', array=lum_weighted_pars[fitted, 1]))
        columns.append(pyfits.Column(name='lum_M/L_total', format='E', array=lum_weighted_pars[fitted, 2]))
        columns.append(pyfits.Column(name='lum_[Fe/H]_total', format='E', array=lum_weighted_pars[fitted, 3]))
        columns.append(pyfits.Column(name='lum_[A/Fe]_total', format='E', array=lum_weighted_pars[fitted, 4]))
        columns.append(pyfits.Column(name='mass_coeff_frac_total', format='E', array=mass_weighted_pars[fitted, 0]))
        columns.append(pyfits.Column(name='mass_age_total', format='E', array=mass_weighted_pars[fitted, 1]))
        columns.append(pyfits.Column(name='mass_M/L_total', format='E', array=mass_weighted_pars[fitted, 2]))
        columns.append(pyfits.Column(name='mass_[Fe/H]_total', format='E', array=mass_weighted_pars[fitted, 3]))
        columns.append(pyfits.Column(name='mass_[A/Fe]_total', format='E', array=mass_weighted_pars[fitted, 4]))

        table_out = pyfits.new_table(columns)
        table_out.writeto(self.__outPrefix + '.stellar_table.fits', clobber=True)

    def run_eline_fit(self, parfile, parallel, verbose):
        """This functions fits a a set of emission lines to the spectra.

        Parameters
        ----------
        parfile : str
            The parameter file containing the constraints under which the
            emission lines will be fitted to the input spectra.
        parallel : {'auto', int}, optional
            If parallel is not equal to one, the python multiprocessing routine
            shall be used to run parts of the code in parallel. With the option
            `auto`, it adjusts the number of parallel processes to the number
            of cpu-cores/threads that are available.
        verbose : bool, optional
            Produces screen output, such that the user can follow which spectrum
            is currently fitted and what the results are for each spectrum.

        Notes
        -----
        The function does not return anything, but writes the results of the fit
        to disk. There are three files written to disk, all prepended by the
        `outprefix` supplied to this class at creation. The three files are:
        - `outprefix`.eline_model.fits which contains the best fitted emission
          line spectra.
        - `outprefix`.eline_res.fits contains the residual between the input
          fits file and the best fitted emission line model spectra.
        - `outprefix`.eline_table.fits contains the parameters of the best
          fit, like flux, velocity and the FWHM.
        """
        parList = ParameterList(parfile)
        eCompFile = parList['eCompFile'].getValue()
        vel_guess = float(parList['vel_guess'].getValue())
        line_fit = CustomMasks(parList['line_fit_region'].getValue())
        efit_method = parList['efit_method'].getValue()
        efit_ftol = float(parList['efit_ftol'].getValue())
        efit_xtol = float(parList['efit_xtol'].getValue())
        guess_window = int(parList['eguess_window'].getValue())
        min_x = float(parList['min_x'].getValue())
        max_x = float(parList['max_x'].getValue())
        min_y = float(parList['min_y'].getValue())
        max_y = float(parList['max_y'].getValue())

        hdu = pyfits.open(self.__outPrefix + '.stellar_table.fits')
        stellar_table = hdu[1].data
        if self.__datatype == 'CUBE':
            x_cor = stellar_table.field('x_cor')
            y_cor = stellar_table.field('y_cor')
        elif self.__datatype == 'RSS':
            fiber = stellar_table.field('fiber')

        line_par = fit_profile.parFile(eCompFile, self.__instrFWHM / 2.354)
        if self.__datatype == 'CUBE':
            res_out = loadCube(self.__outPrefix + '.cont_res.fits')
        elif self.__datatype == 'RSS':
            res_out = loadRSS(self.__outPrefix + '.cont_res.fits')
        res_wave_start = res_out._wave[0]
        res_wave_end = res_out._wave[-1]
        res_out._error = self.__inputData.subWaveLimits(res_wave_start, res_wave_end)._error
        res_out._mask = self.__inputData.subWaveLimits(res_wave_start, res_wave_end)._mask
        if self.__datatype == 'CUBE':
            out_lines = res_out.fitELines(line_par, line_fit.maskPixelsObserved(res_out.getWave(),
                vel_guess / 300000.0), min_x, max_x, min_y, max_y, method=efit_method, guess_window=guess_window,
                spectral_res=self.__instrFWHM, ftol=efit_ftol, xtol=efit_xtol, verbose=verbose, parallel=parallel)
            model_line = Cube(wave=res_out.getWave(), data=out_lines[4], header=self.__inputData.getHeader())
            line_res = Cube(wave=res_out.getWave(), data=res_out.getData() - model_line.getData(),
                header=self.__inputData.getHeader())
        elif self.__datatype == 'RSS':
            out_lines = res_out.fitELines(line_par, line_fit.maskPixelsObserved(res_out.getWave(),
                vel_guess / 300000.0), min_y, max_y, method=efit_method, guess_window=guess_window,
                spectral_res=self.__instrFWHM, ftol=efit_ftol, xtol=efit_xtol, verbose=verbose, parallel=parallel)
            model_line = RSS(wave=res_out.getWave(), data=out_lines[3], header=self.__inputData.getHeader())
            line_res = RSS(wave=res_out.getWave(), data=res_out.getData() - model_line.getData(),
                header=self.__inputData.getHeader())
        model_line.writeFitsData(self.__outPrefix + '.eline_model.fits')
        line_res.writeFitsData(self.__outPrefix + '.eline_res.fits')

        indices = numpy.arange(len(out_lines[2]))
        valid = numpy.zeros(len(out_lines[2]),dtype="bool")
        for i in range(len(out_lines[2])):
            if self.__datatype == 'CUBE':
                select_pos = (x_cor==out_lines[2][i]) & (y_cor==out_lines[3][i])
            elif self.__datatype == 'RSS':
                select_pos= fiber == out_lines[2][i]
            if numpy.sum(select_pos)>0:
                valid[i]=True
        columns = []
        if self.__datatype == 'CUBE':
            columns.append(pyfits.Column(name='x_cor', format='J', array=out_lines[2][valid]))
            columns.append(pyfits.Column(name='y_cor', format='J', array=out_lines[3][valid]))
        elif self.__datatype == 'RSS':
            columns.append(pyfits.Column(name='fiber', format='J', array=out_lines[2][valid]))
        for n in line_par._names:
            if line_par._profile_type[n] == 'Gauss':
                columns.append(pyfits.Column(name='%s_flux' % (n), format='E', array=out_lines[0][n]['flux'][valid]))
                columns.append(pyfits.Column(name='%s_vel' % (n), format='E', unit='km/s',
                    array=out_lines[0][n]['vel'][valid]))
                columns.append(pyfits.Column(name='%s_fwhm' % (n), format='E', unit='km/s',
                        array=out_lines[0][n]['fwhm'][valid]))
        table_out = pyfits.new_table(columns)
        table_out.writeto(self.__outPrefix + '.eline_table.fits', clobber=True)

    def run_bootstrap(self, stellar_parfile, eline_parfile, bootstraps, modkeep, parallel, verbose):
        """The bootstrap functions performs a bootstrap on the data in order to
        obtain errors. The errors for the template fitting are determined by
        refitting with a subset of the templates (with fixed velocity and
        velocity dispersion) and looking at the spread of the determined
        parameters to obtain a bootstrapped error estimate. Each time the
        templates are fitted, the emission lines are also fitted and this then
        gives an estimate of the error in the emission line parameters.

        Parameters
        ----------
        stellar_parfile : str
            The parameter file containing the constraints under which the input
            template spectra are fitted.
        eline_par_file : str
            The parameter file containing the constraints under which the
            emission lines are fitted to the input spectra.
        bootstraps : int
            The number of bootstraps run to each spectra.
        modkeep : float
            The percentage of template spectra that will be keeped under each
            bootstrap run.
        parallel : {'auto', int}, optional
            If parallel is not equal to one, the python multiprocessing routine
            shall be used to run parts of the code in parallel. With the option
            `auto`, it adjusts the number of parallel processes to the number
            of cpu-cores/threads that are available.
        verbose : bool, optional
            Produces screen output, such that the user can follow which spectrum
            is currently fitted and what the results are for each spectrum.

        Notes
        -----
        The function does not return anything, but overwrites the stellar table
        and emission-line table fits files created by the fitting functions
        `run_SSP_fit` and `run_eline_fit`. The files
        `outprefix`.stellar_table.fits and `outprefix`.eline_table.fits are
        appended with information on the errors on the fitted parameters.
        """
        ## Read in parameter file and get values
        parList = ParameterList(stellar_parfile)
        tmpldir = parList['tmpldir'].getValue()
        tmplfile = parList['tmplfile'].getValue()
        vel_guess = float(parList['vel_guess'].getValue())
        vel_min = float(parList['vel_min'].getValue())
        vel_max = float(parList['vel_max'].getValue())
        nwidth_norm = int(parList['nwidth_norm'].getValue())
        start_wave = float(parList['start_wave'].getValue())
        end_wave = float(parList['end_wave'].getValue())
        excl_fit = CustomMasks(parList['excl_fit'].getValue())
        excl_cont = CustomMasks(parList['excl_cont'].getValue())
        nlib_guess = int(parList['tmplinitspec'].getValue())
        if nlib_guess < 0:
            modkeep = 100.0

        hdu = pyfits.open(self.__outPrefix + '.stellar_table.fits')
        stellar_table = hdu[1].data
        if self.__datatype == 'CUBE':
            x_cor = stellar_table.field('x_cor')
            y_cor = stellar_table.field('y_cor')
        elif self.__datatype == 'RSS':
            fiber = stellar_table.field('fiber')
        vel = stellar_table.field('vel_fit')
        disp = stellar_table.field('disp_fit')

        if eline_parfile is not None:
            parList = ParameterList(eline_parfile)
            eCompFile = parList['eCompFile'].getValue()
            vel_guess = float(parList['vel_guess'].getValue())
            line_fit = CustomMasks(parList['line_fit_region'].getValue())
            efit_method = parList['efit_method'].getValue()
            efit_ftol = float(parList['efit_ftol'].getValue())
            efit_xtol = float(parList['efit_xtol'].getValue())
            guess_window = int(parList['eguess_window'].getValue())

            line_par = fit_profile.parFile(eCompFile, self.__instrFWHM / 2.354)

            hdu = pyfits.open(self.__outPrefix + '.eline_table.fits')
            eline_table = hdu[1].data
            if self.__datatype == 'CUBE':
                x_eline = eline_table.field('x_cor')
                y_eline = eline_table.field('y_cor')
            if self.__datatype == 'RSS':
                fiber_eline = eline_table.field('fiber')

        if verbose:
            print "The stellar population library is being prepared."
        lib = SSPlibrary(filename=tmpldir + '/' + tmplfile)
        #min_wave = (self.__inputData.getWave()[0] / (1 + (vel_min - 2000) / 300000.0))
        #max_wave = (self.__inputData.getWave()[-1] / (1 + (vel_max + 2000) / 300000.0))


        if nlib_guess < 0:
            select = numpy.arange(lib.getBaseNumber()) == nlib_guess * -1 - 1
            lib = lib.subLibrary(select)
        #lib = lib.subWaveLibrary(min_wave=min_wave, max_wave=max_wave)
        lib = lib.matchInstFWHM(self.__instrFWHM, vel_guess)
        lib = lib.resampleWaveStepLinear(self.__inputData.getWaveStep(), vel_guess / 300000.0)
        lib_norm = lib.normalizeBase(nwidth_norm, excl_cont, vel_guess / 300000.0)
        lib_rebin = lib_norm.rebinLogarithmic()

        if verbose:
            print "The input data is being normalized."
        normData = self.__inputData.normalizeSpec(nwidth_norm, excl_cont.maskPixelsObserved(self.__inputData.getWave(),
             vel_guess / 300000.0))
        #normData.writeFitsData('test.fits')
        normDataSub = normData.subWaveLimits(start_wave, end_wave)
        excl_fit = excl_fit.maskPixelsObserved(normDataSub.getWave(), vel_guess / 300000.0)
        if eline_parfile is None:
            if self.__datatype == 'CUBE':
                (mass_weighted_pars_err, lum_weighted_pars_err, maps) = normDataSub.fit_Lib_Boots(lib_rebin,
                    x_cor, y_cor, vel, disp, mask_fit=excl_fit, bootstraps=bootstraps, modkeep=modkeep, parallel=parallel,
                    verbose=verbose)
            elif self.__datatype == 'RSS':
                (mass_weighted_pars_err, lum_weighted_pars_err, maps) = normDataSub.fit_Lib_Boots(lib_rebin,
                    fiber, vel, disp, mask_fit=excl_fit, bootstraps=bootstraps, modkeep=modkeep, parallel=parallel,
                    verbose=verbose)
        else:
            select_wave_eline = line_fit.maskPixelsObserved(normDataSub.getWave(), vel_guess / 300000.0)
            if self.__datatype == 'CUBE':
                (mass_weighted_pars_err, lum_weighted_pars_err, maps) = normDataSub.fit_Lib_Boots(lib_rebin,
                    x_cor, y_cor, vel, disp, bootstraps=bootstraps, par_eline=line_par,
                    select_wave_eline=select_wave_eline,
                    method_eline=efit_method, mask_fit=excl_fit, guess_window=guess_window, spectral_res=self.__instrFWHM,
                    ftol=efit_ftol, xtol=efit_xtol, modkeep=modkeep, parallel=parallel, verbose=verbose)
            elif self.__datatype == 'RSS':
                (mass_weighted_pars_err, lum_weighted_pars_err, maps) = normDataSub.fit_Lib_Boots(lib_rebin,
                    fiber, vel, disp, bootstraps=bootstraps, par_eline=line_par,
                    select_wave_eline=select_wave_eline,
                    mask_fit=excl_fit, method_eline=efit_method, guess_window=guess_window, spectral_res=self.__instrFWHM,
                    ftol=efit_ftol, xtol=efit_xtol, modkeep=modkeep, parallel=parallel, verbose=verbose)
        columns_stellar = []
        columns_stellar.append(pyfits.Column(name='lum_coeff_frac_total_err', format='E', array=lum_weighted_pars_err[:, 0]))
        columns_stellar.append(pyfits.Column(name='lum_age_total_err', format='E', array=lum_weighted_pars_err[:, 1]))
        columns_stellar.append(pyfits.Column(name='lum_M/L_total_err', format='E', array=lum_weighted_pars_err[:, 2]))
        columns_stellar.append(pyfits.Column(name='lum_[Fe/H]_total_err', format='E', array=lum_weighted_pars_err[:, 3]))
        columns_stellar.append(pyfits.Column(name='lum_[A/Fe]_total_err', format='E', array=lum_weighted_pars_err[:, 4]))
        columns_stellar.append(pyfits.Column(name='mass_coeff_frac_total_err', format='E', array=mass_weighted_pars_err[:, 0]))
        columns_stellar.append(pyfits.Column(name='mass_age_total_err', format='E', array=mass_weighted_pars_err[:, 1]))
        columns_stellar.append(pyfits.Column(name='mass_M/L_total_err', format='E', array=mass_weighted_pars_err[:, 2]))
        columns_stellar.append(pyfits.Column(name='mass_[Fe/H]_total_err', format='E', array=mass_weighted_pars_err[:, 3]))
        columns_stellar.append(pyfits.Column(name='mass_[A/Fe]_total_err', format='E', array=mass_weighted_pars_err[:, 4]))

        hdu = pyfits.new_table(stellar_table.columns[:17] + pyfits.new_table(columns_stellar).columns)
        hdu.writeto(self.__outPrefix + '.stellar_table.fits', clobber=True)

<<<<<<< HEAD
        if self.__datatype == 'CUBE':
=======
        if eline_parfile is not None:
>>>>>>> c05dab18
            mapping=numpy.zeros(len(x_eline),dtype=numpy.int16)
            indices = numpy.arange(len(x_cor))
            valid = numpy.zeros(len(x_eline),dtype="bool")
            for i in range(len(x_eline)):
<<<<<<< HEAD
=======

>>>>>>> c05dab18
                select_pos = (x_cor==x_eline[i]) & (y_cor==y_eline[i])
                if numpy.sum(select_pos)>0:
                    valid[i]=True
                    mapping[i]=indices[select_pos][0]
                else:
                    mapping[i]=-1
<<<<<<< HEAD
        elif self.__datatype == 'RSS':
            mapping=numpy.zeros(len(fiber_eline),dtype=numpy.int16)
            indices = numpy.arange(len(fiber))
            valid = numpy.zeros(len(fiber_eline),dtype="bool")
            for i in range(len(fiber_eline)):
                select_pos = (fiber==fiber_eline[i])
                if numpy.sum(select_pos)>0:
                    valid[i]=True
                    mapping[i]=indices[select_pos][0]
                else:
                    mapping[i]=-1

        if maps is not None:
            columns_eline = []
            for n in line_par._names:
                if line_par._profile_type[n] == 'Gauss':
                    columns_eline.append(pyfits.Column(name='%s_flux_err' % (n), format='E', array=maps[n]['flux_err'][valid][mapping[valid]]))
                    columns_eline.append(pyfits.Column(name='%s_vel_err' % (n), format='E', unit='km/s',
                        array=maps[n]['vel_err'][valid][mapping[valid]]))
                    columns_eline.append(pyfits.Column(name='%s_fwhm_err' % (n), format='E', unit='km/s',
                            array=maps[n]['fwhm_err'][valid][mapping[valid]]))

            hdu = pyfits.new_table(eline_table.columns[:len(columns_eline) + 2] + pyfits.new_table(columns_eline).columns)
            hdu.writeto(self.__outPrefix + '.eline_table.fits', clobber=True)
=======

            if maps is not None:
                columns_eline = []
                for n in line_par._names:
                    if line_par._profile_type[n] == 'Gauss':
                        columns_eline.append(pyfits.Column(name='%s_flux_err' % (n), format='E', array=maps[n]['flux_err'][valid][mapping[valid]]))
                        columns_eline.append(pyfits.Column(name='%s_vel_err' % (n), format='E', unit='km/s',
                            array=maps[n]['vel_err'][valid][mapping[valid]]))
                        columns_eline.append(pyfits.Column(name='%s_fwhm_err' % (n), format='E', unit='km/s',
                                array=maps[n]['fwhm_err'][valid][mapping[valid]]))

                hdu = pyfits.new_table(eline_table.columns[:len(columns_eline) + 2] + pyfits.new_table(columns_eline).columns)
                hdu.writeto(self.__outPrefix + '.eline_table.fits', clobber=True)
>>>>>>> c05dab18


if __name__ == "__main__":

    parser = argparse.ArgumentParser(description="""
Program to model the stellar population model from spectrosopic data stored either in RSS or datacube format.
Estimated parameters are velocity, velocity disperion, the best fit continuum model, and the star formation history.
Additionally the program allows to model emission lines in the residual spectra and infer the errors using a bootstrap
Monte Carlo simulation taking systematic uncertainties of the continuum model estimation into account.""",
formatter_class=argparse.ArgumentDefaultsHelpFormatter, prog='Paradise', version='Paradise version %s' % (__version__))

    parser.add_argument("input", type=str, help="""File name of the input datacube or RSS file. Please have a look at the
        documentation for the correct format of each file.""")
    parser.add_argument("outprefix", type=str, help="""Prefix used for nameing all the output file names.""")
    parser.add_argument("instrFWHM", type=float, help="""Instrumental spectral resolution of the input spectra.""")
    parser.add_argument("--SSP_par", type=str, default=None, help="""File name of the parameter file that controls the fitting procedure""")
    parser.add_argument("--line_par", type=str, default=None, help="""File name of the parameter file that controls the fitting procedure""")
    parser.add_argument("--bootstraps", type=int, default=None, help="""Number of bootstraps iterations per spectrum""")
    parser.add_argument("--modkeep", type=float, default=80, help="""Fraction of random SSP models used for each bootstrap.""")
    parser.add_argument("--parallel", type=str, default="auto", help="""Options are: 'auto' - using all CPUs available on the
    machine, an integer number specifying in the number of CPUs. An integer of 1 means no parrell processing.""")
    parser.add_argument("--verbose", action="store_true", default=False, help="""Flag to print some progress information on
    the screen. The default is False.""")

    args = parser.parse_args()
    app = ParadiseApp(args.input, args.outprefix, args.instrFWHM)
    if args.SSP_par is not None and args.bootstraps is None:
        app.run_SSP_fit(args.SSP_par, args.parallel, args.verbose)
    if args.line_par is not None and args.bootstraps is None:
        app.run_eline_fit(args.line_par, args.parallel, args.verbose)
    if args.bootstraps is not None:
        app.run_bootstrap(args.SSP_par, args.line_par, args.bootstraps, args.modkeep, args.parallel, args.verbose)<|MERGE_RESOLUTION|>--- conflicted
+++ resolved
@@ -478,26 +478,18 @@
         hdu = pyfits.new_table(stellar_table.columns[:17] + pyfits.new_table(columns_stellar).columns)
         hdu.writeto(self.__outPrefix + '.stellar_table.fits', clobber=True)
 
-<<<<<<< HEAD
-        if self.__datatype == 'CUBE':
-=======
-        if eline_parfile is not None:
->>>>>>> c05dab18
+        if self.__datatype == 'CUBE':
             mapping=numpy.zeros(len(x_eline),dtype=numpy.int16)
             indices = numpy.arange(len(x_cor))
             valid = numpy.zeros(len(x_eline),dtype="bool")
             for i in range(len(x_eline)):
-<<<<<<< HEAD
-=======
-
->>>>>>> c05dab18
                 select_pos = (x_cor==x_eline[i]) & (y_cor==y_eline[i])
                 if numpy.sum(select_pos)>0:
                     valid[i]=True
                     mapping[i]=indices[select_pos][0]
                 else:
                     mapping[i]=-1
-<<<<<<< HEAD
+                    
         elif self.__datatype == 'RSS':
             mapping=numpy.zeros(len(fiber_eline),dtype=numpy.int16)
             indices = numpy.arange(len(fiber))
@@ -522,21 +514,7 @@
 
             hdu = pyfits.new_table(eline_table.columns[:len(columns_eline) + 2] + pyfits.new_table(columns_eline).columns)
             hdu.writeto(self.__outPrefix + '.eline_table.fits', clobber=True)
-=======
-
-            if maps is not None:
-                columns_eline = []
-                for n in line_par._names:
-                    if line_par._profile_type[n] == 'Gauss':
-                        columns_eline.append(pyfits.Column(name='%s_flux_err' % (n), format='E', array=maps[n]['flux_err'][valid][mapping[valid]]))
-                        columns_eline.append(pyfits.Column(name='%s_vel_err' % (n), format='E', unit='km/s',
-                            array=maps[n]['vel_err'][valid][mapping[valid]]))
-                        columns_eline.append(pyfits.Column(name='%s_fwhm_err' % (n), format='E', unit='km/s',
-                                array=maps[n]['fwhm_err'][valid][mapping[valid]]))
-
-                hdu = pyfits.new_table(eline_table.columns[:len(columns_eline) + 2] + pyfits.new_table(columns_eline).columns)
-                hdu.writeto(self.__outPrefix + '.eline_table.fits', clobber=True)
->>>>>>> c05dab18
+
 
 
 if __name__ == "__main__":
