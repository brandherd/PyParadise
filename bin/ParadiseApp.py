--- conflicted
+++ resolved
@@ -337,17 +337,11 @@
         indices = numpy.arange(len(out_lines[2]))
         valid = numpy.zeros(len(out_lines[2]),dtype="bool")
         for i in range(len(out_lines[2])):
-<<<<<<< HEAD
-	    if self.__datatype == 'CUBE':
-	      select_pos = (x_cor==out_lines[2][i]) & (y_cor==out_lines[3][i])
-	    elif self.__datatype == 'RSS':
-	      select_pos = (fiber== out_lines[2][i])
-=======
             if self.__datatype == 'CUBE':
                 select_pos = (x_cor==out_lines[2][i]) & (y_cor==out_lines[3][i])
             elif self.__datatype == 'RSS':
                 select_pos= fiber == out_lines[2][i]
->>>>>>> 7cb6e34f
+
             if numpy.sum(select_pos)>0:
                 valid[i]=True
         columns = []
@@ -453,11 +447,7 @@
                 x_eline = eline_table.field('x_cor')
                 y_eline = eline_table.field('y_cor')
             if self.__datatype == 'RSS':
-<<<<<<< HEAD
-		x_eline = eline_table.field('fiber')
-=======
                 fiber_eline = eline_table.field('fiber')
->>>>>>> 7cb6e34f
 
         if verbose:
             print "The stellar population library is being prepared."
@@ -533,25 +523,6 @@
             hdu = pyfits.new_table(stellar_table.columns[:19] + pyfits.new_table(columns_stellar).columns)
         hdu.writeto(self.__outPrefix + '.stellar_table.fits', clobber=True)
 
-<<<<<<< HEAD
-        mapping=numpy.zeros(len(x_eline),dtype=numpy.int16)
-        if self.__datatype == 'CUBE':
-	  indices = numpy.arange(len(x_cor))
-	elif self.__datatype == 'RSS':
-	  indices = numpy.arange(len(fiber))
-        valid = numpy.zeros(len(x_eline),dtype="bool")
-        
-        for i in range(len(x_eline)):
-	    if self.__datatype == 'CUBE':
-	      select_pos = (x_cor==x_eline[i]) & (y_cor==y_eline[i])
-	    elif self.__datatype == 'RSS':
-	      select_pos = (fiber==x_eline[i])
-            if numpy.sum(select_pos)>0:
-                valid[i]=True
-                mapping[i]=indices[select_pos][0]
-            else:
-                mapping[i]=-1
-=======
         if self.__datatype == 'CUBE' and eline_parfile is not None:
             mapping=numpy.zeros(len(x_eline),dtype=numpy.int16)
             indices = numpy.arange(len(x_cor))
@@ -574,7 +545,7 @@
                     mapping[i]=indices[select_pos][0]
                 else:
                     mapping[i]=-1
->>>>>>> 7cb6e34f
+
 
         if maps is not None:
             columns_eline = []
