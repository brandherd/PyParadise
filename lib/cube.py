from Paradise.lib.header import *
from Paradise.lib.data import *
from Paradise.lib.spectrum1d import Spectrum1D
import numpy
import pylab
from multiprocessing import cpu_count
from multiprocessing import Pool
from time import sleep

class Cube(Data):
    """A class representing 3D spectra.

    `Cube` is a subclass of Data which allows for handling and organizing a
    three-dimensional spectrum. The class supports reading and writing FITS
    files, resampling and rebinning, velocity shifting and broadening, the
    application of extinction corrections and various advanced fitting
    functions.

    Parameters
    ----------
    data : `numpy.ndarray`
        The spectra as a 2D numpy array structured such that the different
        spectra are located along the second and third dimension.
    wave : `numpy.ndarray`
        The wavelength elements corresponding to the different data points
        along the third dimension of the `data`.
    error : `numpy.ndarray`, optional
        The error spectrum, should be of the same shape as `data`.
        If `error` equals None, it is assumed the error spectrum is not
        known.
    mask : `numpy.ndarray`
        A boolean array where True represents a masked (invalid) data point
        and False a good data point. Should be of the same shape as `data`.
    normalization : `numpy.ndarray`
        An array which is used to normalize the data/error; both data and
        error are divided by `normalization`. Should be of the same shape
        as `data`.
    inst_fwhm : float
        The instrumental FWHM in the same units as `wavelength`.
    header : Header, optional
        Contains information for reading and writing data to and from Fits
        files.
    """
    def __init__(self, data=None, wave=None, error=None, mask=None, error_weight=None, inst_fwhm=None, normalization=None,
    header=None):
        Data.__init__(self, wave=wave, data=data, error=error, mask=mask, normalization=normalization, inst_fwhm=inst_fwhm,
        header=header)

    def getSpec(self, x, y):
        """Get a single spectrum from the RSS instance.

        Parameters
        ----------
        x : int
            The index of the spectrum along the first dimension.
        y : int
            The index of the spectrum along the second dimension.

        Returns
        -------
        spec : Spectrum1D
            The object containg the (x,y)-th spectrum, together with the proper
            error, mask and normalization.
        """

        wave = self._wave
        data = self._data[:, y, x]
        if self._error is not None:
            error = self._error[:, y, x]
        else:
            error = None
        if self._mask is not None:
            mask = self._mask[:, y, x]
        else:
            mask = None
        if self._normalization is not None:
            normalization = self._normalization[:, y, x]
        else:
            normalization = None
        spec = Spectrum1D(wave=wave, data=data, error=error, mask=mask, normalization=normalization)
        return spec

    def fit_Kin_Lib_simple(self, SSPLib, nlib_guess, vel_min, vel_max, disp_min, disp_max, min_x, max_x, min_y, max_y, mask_fit,
        iterations=2, burn=1500, samples=4000, thin=2, verbose=False, parallel='auto'):
        """Fits template spectra according to Markov chain Monte Carlo
        algorithm. This uses the PyMC library. The MCMC code is runned to
        determine the velocity and the velocity dispersion while the
        coefficients for the best combination of stellar templates are
        determined by iteration and non-negative least sqaures fitting.

        Notes
        -----
        The output sample might be smaller than the input sample, due to any
        limits imposed by `min_x`, `max_x`, `min_y` and `max_y`.

        Parameters
        ----------
        SSPLib : SSPlibrary
            The library containing the template spectra.
        nlib_guess : int
            The initial guess for the best fitting template spectrum.
        vel_min : float
            The minimum velocity in km/s used in the MCMC for each spectrum.
        vel_max : float
            The maximum velocity in km/s used in the MCMC for each spectrum.
        disp_min : float
            The minimum velocity dispersion in km/s used in the MCMC.
        disp_max : float
            The maximum velocity dispersion in km/s used in the MCMC.
        min_x : int
            The lowest index from the spectral data set along the third
            dimension that will be used in the fitting.
        max_x : int
            The highest index from the spectral data set along the third
            dimension that will be used in the fitting.
        min_y : int
            The lowest index from the spectral data set along the second
            dimension that will be used in the fitting.
        max_y : int
            The highest index from the spectral data set along the second
            dimension that will be used in the fitting.
        mask_fit : `numpy.ndarray`
            A 1D boolean array representing any wavelength regions which are
            masked out during the fitting of each spectrum with the
            (normalized) stellar templates.
        iterations : int
            The number of iterations applied to determine the coefficients for
            the set of template spectra.
        burn : int, optional
            The burn-in parameter that is often applied in MCMC implementations.
            The first `burn` samples will be discarded in the further analysis.
        samples : int, optional
            The number of iterations runned by PyMC.
        thin : int, optional
            Only keeps every `thin`th sample, this argument should circumvent
            any possible autocorrelation among the samples.
        verbose : bool, optional
            Produces screen output, such that the user can follow which spectrum
            is currently fitted and what the results are for each spectrum.
        parallel : {'auto', int}, optional
            If parallel is not equal to one, the python multiprocessing routine
            shall be used to run parts of the code in parallel. With the option
            `auto`, it adjusts the number of parallel processes to the number
            of cpu-cores available.

        Returns
        -------
        vel_fit : `numpy.ndarray`
            The average velocity determined from the MCMC fitting for each
            spectrum.
        vel_fit_err : `numpy.ndarray`
            The standard deviation in the velocity determined from the MCMC
            fitting for each spectrum.
        disp_fit : `numpy.ndarray`
            The average velocity dispersion determined from the MCMC fitting for
            each spectrum.
        disp_fit_err : `numpy.ndarray`
            The standard devation in the velocity dispersion determined from the
            MCMC fitting for each spectrum.
        fitted : `numpy.ndarray`
            A 1D boolean array representing whether each spectrum is fitted
            correctly.
        coeff : `numpy.ndarray`
            The coefficients of the SSP library which will produce the best fit
            to the data. The variable is a 3D numpy array where the last two
            dimension represents the different spectra and the first dimension
            the coefficients for each template in `SSPLib`.
        chi2 : `numpy.ndarray`
            The chi^2 value between `bestfit_spec` and `data`.
        fiber : `numpy.ndarray`
            A 1D numpy array containing the indices of each output spectrum
            pointing to each input `RSS`.
        cube_model : `numpy.ndarray`
            The best fitted spectrum obtained from the linear
            combination of template spectra.
        """
        cube_model = numpy.zeros(self.getShape(), dtype=numpy.float32)
        vel_fit = numpy.zeros(self._dim_y * self._dim_x, dtype=numpy.float32)
        vel_fit_err = numpy.zeros(self._dim_y * self._dim_x, dtype=numpy.float32)
        disp_fit = numpy.zeros(self._dim_y * self._dim_x, dtype=numpy.float32)
        disp_fit_err = numpy.zeros(self._dim_y * self._dim_x, dtype=numpy.float32)
        chi2 = numpy.zeros(self._dim_y * self._dim_x, dtype=numpy.float32)
        x_pix = numpy.zeros(self._dim_y * self._dim_x, dtype=numpy.int16)
        y_pix = numpy.zeros(self._dim_y * self._dim_x, dtype=numpy.int16)
        fitted = numpy.zeros(self._dim_y * self._dim_x, dtype="bool")
        coeff = numpy.zeros((self._dim_y * self._dim_x, SSPLib.getBaseNumber()), dtype=numpy.float32)
        if parallel == 'auto':
            cpus = cpu_count()
        else:
            cpus = int(parallel)
        if cpus > 1:
            pool = Pool(cpus, maxtasksperchild=200)
            result_fit = []
            m = 0
            for x in range(self._dim_x):
                for y in range(self._dim_y):
                    spec = self.getSpec(x, y)
                    if spec.hasData() and x >= (min_x - 1) and x <= (max_x - 1) and y >= (min_y - 1) and y <= (max_y - 1):
                        result_fit.append(pool.apply_async(spec.fit_Kin_Lib_simple, args=(SSPLib, nlib_guess, vel_min, vel_max,
                        disp_min, disp_max, mask_fit, iterations, burn, samples, thin)))
                        sleep(0.01)
                    else:
                        result_fit.append(None)
                    x_pix[m] = x
                    y_pix[m] = y
                    m += 1
 #                   if m == 550:
 #                       break
 #               if m == 550:
 #                   break

            pool.close()
            pool.join()
            for  m in range(len(result_fit)):
                if result_fit[m] is not None:
                    try:
                        result = result_fit[m].get()
                        vel_fit[m] = result[0]
                        vel_fit_err[m] = result[1]
                        disp_fit[m] = result[2]
                        disp_fit_err[m] = result[3]
                        fitted[m] = True
                        coeff[m, :] = result[5]
                        chi2[m] = result[6]
                        cube_model[:, y_pix[m], x_pix[m]] = result[4].unnormalizedSpec().getData()
                    except ValueError:
                        print "Fitting failed because of bad spectrum."
                #if m == 1550:
                    #break
        else:
            m = 0
            for x in range(self._dim_x):
                for y in range(self._dim_y):
                    spec = self.getSpec(x, y)
                    if spec.hasData() and x >= (min_x - 1) and x <= (max_x - 1) and y >= (min_y - 1) and y <= (max_y - 1):
                        if verbose:
                            print "Fitting Spectrum (%d, %d) of cube" % (x + 1, y + 1)
                        try:
                            result = spec.fit_Kin_Lib_simple(SSPLib, nlib_guess, vel_min, vel_max, disp_min, disp_max, mask_fit,
                        iterations=iterations, burn=burn, samples=samples, thin=thin)
                            print result
                            vel_fit[m] = result[0]
                            vel_fit_err[m] = result[1]
                            disp_fit[m] = result[2]
                            disp_fit_err[m] = result[3]
                            fitted[m] = True
                            coeff[m, :] = result[5]
                            chi2[m] = result[6]
                            x_pix[m] = x
                            y_pix[m] = y
                            cube_model[:, y, x] = result[4].unnormalizedSpec().getData()
                            if verbose:
                                print "vel_fit: %.3f  disp_fit: %.3f chi2: %.2f" % (vel_fit[m], disp_fit[m], chi2[m])
                        except (ValueError, IndexError):
                            print "Fitting failed because of bad spectrum."

                    m += 1
                    #if m == 1550:
                        #break
                #if m == 1550:
                        #break
        return vel_fit, vel_fit_err, disp_fit, disp_fit_err, fitted, coeff, chi2, x_pix, y_pix, cube_model

<<<<<<< HEAD
    def fit_Lib_fixed_kin(self, SSPLib, vel, vel_disp, x_pos,y_pos, min_x, max_x, min_y, max_y, mask_fit,
        verbose=False, parallel='auto'):

        cube_model = numpy.zeros(self.getShape(), dtype=numpy.float32)
        chi2 = numpy.zeros(len(x_pos), dtype=numpy.float32)
        x_pix = numpy.zeros(len(x_pos), dtype=numpy.int16)
        y_pix = numpy.zeros(len(x_pos), dtype=numpy.int16)
        fitted = numpy.zeros(len(x_pos), dtype="bool")
        coeff = numpy.zeros((len(x_pos), SSPLib.getBaseNumber()), dtype=numpy.float32)
=======
    def fit_Lib_fixed_kin(self, SSPLib, vel, vel_disp, x_pixels, y_pixels, min_x, max_x, min_y, max_y, mask_fit,
        verbose=False, parallel='auto'):
        """Fits template spectra with fixed kinematics with non-negative least
        squares fitting to determine the best combination of template spectra.

        Notes
        -----
        The output sample might be smaller than the input sample, due to any
        limits imposed by `min_y` and `max_y`.

        Parameters
        ----------
        SSPLib : SSPlibrary
            The library containing the template spectra.
        vel : `numpy.ndarray`
            The velocity in km/s to which each input spectra is resampled.
        vel_disp : `numpy.ndarray`
            The velocity dispersion in km/s to which each input spectra is
            broadened.
        fibers : `numpy.ndarray`
            The index of each spectrum used to read in the corresponding values
            for `vel and `vel_disp`. The number of elements should equal the
            value (`max_y` - `min_y`) * (`max_x` - `min_x`).
        min_x : int
            The lowest index from the spectral data set along the third
            dimension that will be used in the fitting.
        max_x : int
            The highest index from the spectral data set along the third
            dimension that will be used in the fitting.
        min_y : int
            The lowest index from the spectral data set along the second
            dimension that will be used in the fitting.
        max_y : int
            The highest index from the spectral data set along the second
            dimension that will be used in the fitting.
        mask_fit : `numpy.ndarray`
            A 1D boolean array representing any wavelength regions which are
            masked out during the fitting of each spectrum with the
            (normalized) stellar templates.
        verbose : bool, optional
            Produces screen output, such that the user can follow which spectrum
            is currently fitted and what the results are for each spectrum.
        parallel : {'auto', int}, optional
            If parallel is not equal to one, the python multiprocessing routine
            shall be used to run parts of the code in parallel. With the option
            `auto`, it adjusts the number of parallel processes to the number
            of cpu-cores available.

        Returns
        -------
        fitted : `numpy.ndarray`
            A 1D boolean array representing whether each spectrum is fitted
            correctly.
        coeff : `numpy.ndarray`
            The coefficients of the SSP library which will produce the best fit
            to the data. The variable is a 2D numpy array where the first
            dimension represents the different spectra and the second dimension
            the coefficients for each template in `SSPLib`.
        chi2 : `numpy.ndarray`
            The chi^2 value between `bestfit_spec` and `data`.
        fiber : `numpy.ndarray`
            A 1D numpy array containing the indices of each output spectrum
            pointing to each input `RSS`.
        cube_model : `numpy.ndarray`
            The best fitted spectrum obtained from the linear
            combination of template spectra.
        """

        cube_model = numpy.zeros(self.getShape(), dtype=numpy.float32)
        chi2 = numpy.zeros(self._dim_y * self._dim_x, dtype=numpy.float32)
        x_pix = numpy.zeros(self._dim_y * self._dim_x, dtype=numpy.int16)
        y_pix = numpy.zeros(self._dim_y * self._dim_x, dtype=numpy.int16)
        fitted = numpy.zeros(self._dim_y * self._dim_x, dtype="bool")
        coeff = numpy.zeros((self._dim_y * self._dim_x, SSPLib.getBaseNumber()), dtype=numpy.float32)
>>>>>>> ebed6a86
        if parallel == 'auto':
            cpus = cpu_count()
        else:
            cpus = int(parallel)
        if cpus > 1:
            pool = Pool(cpus, maxtasksperchild=200)
            result_fit = []
<<<<<<< HEAD
            for m in range(len(x_pos)):
                x = x_pos[m]
                y = y_pos[m]
                x_pix[m] = x
                y_pix[m] = y
                spec = self.getSpec(x, y)
                if spec.hasData() and x >= (min_x - 1) and x <= (max_x - 1) and y >= (min_y - 1) and y <= (max_y - 1):
                    result_fit.append(pool.apply_async(spec.fitSuperposition, args=(SSPLib, vel[m], vel_disp[m],False)))
                else:
                    result_fit.append(None)
                    #if m == 550:
                        #break
                #if m == 550:
                    #break
=======
            m = 0
            for x in range(self._dim_x):
                for y in range(self._dim_y):
                    spec = self.getSpec(x, y)
                    if spec.hasData() and x >= (min_x - 1) and x <= (max_x - 1) and y >= (min_y - 1) and y <= (max_y - 1):
                        idx = numpy.where((x_pixels == x) & (y_pixels == y))[0][0]
                        result_fit.append(pool.apply_async(spec.fitSuperposition, args=(SSPLib, vel[idx], vel_disp[idx], mask_fit)))
                        sleep(0.01)
                    else:
                        result_fit.append(None)
                    x_pix[m] = x
                    y_pix[m] = y
                    m += 1
>>>>>>> ebed6a86

            pool.close()
            pool.join()
            for  m in range(len(result_fit)):
                if result_fit[m] is not None:
                    try:
                        result = result_fit[m].get()
                        fitted[m] = True
                        coeff[m, :] = result[0]
                        chi2[m] = result[2]
<<<<<<< HEAD
                        cube_model[:, y_pos[m], x_pos[m]] = result[1].unnormalizedSpec().getData()
                    except ValueError:
                        print "Fitting failed because of bad spectrum."
                #if m == 1550:
                    #break
        else:
            for m in range(len(x_pos)):
                    x = x_pos[m]
                    y = y_pos[m]
                    spec = self.getSpec(x, y)
                    x_pix[m] = x
                    y_pix[m] = y
                   # pylab.plot(spec._wave,spec._data,'-m')
                    if spec.hasData() and x >= (min_x - 1) and x <= (max_x - 1) and y >= (min_y - 1) and y <= (max_y - 1):
                        if verbose:
                            print "Fitting Spectrum (%d, %d) of cube" % (x + 1, y + 1)
                        try:
                            result = spec.fitSuperposition(SSPLib, vel[m], vel_disp[m], False)
                            fitted[m] = True
                            coeff[m, :] = result[0]
                            chi2[m] = result[2]
                            cube_model[:, y_pos[m], x_pos[m]] = result[1].unnormalizedSpec().getData()
                            if verbose:
                                print "vel_fit: %.3f  disp_fit: %.3f chi2: %.2f" % (vel_fit[m], disp_fit[m], chi2[m])
                        except (ValueError, IndexError):
                            print "Fitting failed because of bad spectrum."

                    m += 1
                    #if m == 1550:
                        #break
                #if m == 1550:
                        #break
=======
                        cube_model[:, y_pixels[m], x_pixels[m]] = result[1].unnormalizedSpec().getData()
                    except ValueError:
                        print "Fitting failed because of bad spectrum."
        else:
            m = 0
            for x in range(self._dim_x):
                for y in range(self._dim_y):
                    spec = self.getSpec(x, y)
                    if spec.hasData() and x >= (min_x - 1) and x <= (max_x - 1) and y >= (min_y - 1) and y <= (max_y - 1):
                        if verbose:
                            print "Fitting Spectrum (%d) of RSS" % (m + 1)
                        try:
                            idx = numpy.where((x_pixels == x) & (y_pixels == y))[0][0]
                            result = spec.fitSuperposition(SSPLib, vel[idx], vel_disp[idx], mask_fit)
                            fitted[m] = True
                            coeff[m, :] = result[0]
                            chi2[m] = result[2]
                            x_pix[m] = m
                            y_pix[m] = m
                            cube_model[:, y, x] = result[1].unnormalizedSpec().getData()
                            if verbose:
                                print "chi2: %.2f" % (chi2[m])
                        except (ValueError, IndexError):
                            print "Fitting failed because of bad spectrum."
                m += 1
>>>>>>> ebed6a86
        return fitted, coeff, chi2, x_pix, y_pix, cube_model

    def fitELines(self, par, select_wave, min_x, max_x, min_y, max_y, method='leastsq', guess_window=0.0, spectral_res=0.0,
    ftol=1e-4, xtol=1e-4, verbose=1, parallel='auto'):
        """This routine fits a set of emission lines to each spectrum.

        Parameters
        ----------
        par : parFile
            The object containing all the constraints on the parameters.
        select_wave : numpy.ndarray
            A 1D boolean array where the True value represents which elements
            in the wave, data, error, mask and normalization.
        min_x : int
            The lowest index from the spectral data set along the third
            dimension that will be used in the fitting.
        max_x : int
            The highest index from the spectral data set along the third
            dimension that will be used in the fitting.
        min_y : int
            The lowest index from the spectral data set along the second
            dimension that will be used in the fitting.
        max_y : int
            The highest index from the spectral data set along the second
            dimension that will be used in the fitting.
        method : {'leastsq', 'simplex'}, optional
            This argument specifies if ordinary least squares fitting
            (`leastsq`) should be applied, or if a downhill simplex algorithm
            (`simplex`) should be used.
        guess_window : float, optional
            The wavelength region in which the emission line will be fitted.
        spectral_res : float, optional
            The spectral resolution of the line.
        ftol : float, optional
            The maximum acceptable error for fit convergence.
        xtol : float, optional
            The relative acceptable error for fit convergence.
        verbose : bool, optional
            Produces screen output, such that the user can follow which spectrum
            is currently fitted and what the results are for each spectrum.
        parallel : {'auto', int}, optional
            If parallel is not equal to one, the python multiprocessing routine
            shall be used to run parts of the code in parallel. With the option
            `auto`, it adjusts the number of parallel processes to the number
            of cpu-cores available.

        Returns
        -------
        maps : dictionary
            The flux and the velocity shift of each line
        fitted : `numpy.ndarray`
            A 1D numpy array representing the best fitted values at the
            wavelength range `select_wave`.
        fiber : `numpy.ndarray`
            A 1D numpy array containing the indices of each output spectrum
            pointing to each input `RSS`.
        rss_model : `numpy.ndarray`
            A 1D numpy array representing the residuals at the wavelength range
            `select_wave`.
        """
        cube_model = numpy.zeros(self.getShape(), dtype=numpy.float32)
        fitted = numpy.zeros(self._dim_y * self._dim_x, dtype="bool")
        x_pix = numpy.zeros(self._dim_y * self._dim_x, dtype=numpy.int16)
        y_pix = numpy.zeros(self._dim_y * self._dim_x, dtype=numpy.int16)

        maps = {}
        for n in par._names:
            model = {}
            if par._profile_type[n] == 'Gauss':
                model['flux'] = numpy.zeros((self._dim_y * self._dim_x), dtype=numpy.float32)
                model['vel'] = numpy.zeros((self._dim_y * self._dim_x), dtype=numpy.float32)
                model['fwhm'] = numpy.zeros((self._dim_y * self._dim_x), dtype=numpy.float32)
            maps[n] = model

        if parallel == 'auto':
            cpus = cpu_count()
        else:
            cpus = int(parallel)
        if cpus > 1:
            pool = Pool(cpus, maxtasksperchild=200)
            result_fit = []
            m = 0
            for x in range(self._dim_x):
                for y in range(self._dim_y):
                    spec = self.getSpec(x, y)
                    if spec.hasData() and x >= (min_x - 1) and x <= (max_x - 1) and y >= (min_y - 1) and y <= (max_y - 1):
                        result_fit.append(pool.apply_async(spec.fitELines, args=(par, select_wave, method, guess_window,
                        spectral_res, ftol, xtol, 1)))
                        sleep(0.01)
                    else:
                        result_fit.append(None)
                    x_pix[m] = x
                    y_pix[m] = y
                    m += 1
            pool.close()
            pool.join()
            for  m in range(len(result_fit)):
                if result_fit[m] is not None:
                    result = result_fit[m].get()
                    cube_model[:, y_pix[m], x_pix[m]] = result[1]
                    fitted[m] = True

                    for n in par._names:
                        if par._profile_type[n] == 'Gauss':
                            maps[n]['flux'][m] = result[0][n][0]
                            maps[n]['vel'][m] = result[0][n][1]
                            maps[n]['fwhm'][m] = result[0][n][2]
        else:
            m = 0
            for x in range(self._dim_x):
                for y in range(self._dim_y):
                    spec = self.getSpec(x, y)
                    if spec.hasData() and x >= (min_x - 1) and x <= (max_x - 1) and y >= (min_y - 1) and y <= (max_y - 1):
                        if verbose:
                            print "Fitting Spectrum (%d, %d) of cube" % (x + 1, y + 1)
                        result = spec.fitELines(par, select_wave, method=method, guess_window=guess_window,
                            spectral_res=spectral_res, ftol=ftol, xtol=xtol, parallel=1)
                        x_pix[m] = x
                        y_pix[m] = y
                        fitted[m] = True
                        cube_model[:, y, x] = result[1]
                        for n in par._names:
                            if par._profile_type[n] == 'Gauss':
                                maps[n]['flux'][m] = result[0][n][0]
                                maps[n]['vel'][m] = result[0][n][1]
                                maps[n]['fwhm'][m] = result[0][n][2]
                    m += 1
        return maps, fitted, x_pix, y_pix, cube_model

    def fit_Lib_Boots(self, lib_SSP, x_cor, y_cor, vel, disp, vel_err=None, disp_err=None, par_eline=None, select_wave_eline=None,
<<<<<<< HEAD
        method_eline='leastsq', mask_fit=None, guess_window=10.0, spectral_res=0.0, ftol=1e-4, xtol=1e-4, bootstraps=100, modkeep=80,
        parallel=1, verbose=False):
=======
        mask_fit=None, method_eline='leastsq', guess_window=10.0, spectral_res=0.0, ftol=1e-4, xtol=1e-4, bootstraps=100,
        modkeep=80, parallel=1, verbose=False):
>>>>>>> ebed6a86

        mass_weighted_pars_err = numpy.zeros((len(x_cor), 5), dtype=numpy.float32)
        lum_weighted_pars_err = numpy.zeros((len(x_cor), 5), dtype=numpy.float32)

        if par_eline is not None:
            maps = {}
            for n in par_eline._names:
                model = {}
                if par_eline._profile_type[n] == 'Gauss':
                    model['flux_err'] = numpy.zeros(len(x_cor), dtype=numpy.float32)
                    model['vel_err'] = numpy.zeros(len(x_cor), dtype=numpy.float32)
                    model['fwhm_err'] = numpy.zeros(len(x_cor), dtype=numpy.float32)
                maps[n] = model

        if parallel == 'auto':
            cpus = cpu_count()
        else:
            cpus = int(parallel)
        if cpus > 1:
            pool = Pool(cpus, maxtasksperchild=200)
            result_fit = []
            for m in range(len(x_cor)):
                spec = self.getSpec(x_cor[m], y_cor[m])
                result_fit.append(pool.apply_async(spec.fit_Lib_Boots, args=(lib_SSP, vel[m], disp[m], None, None, par_eline,
                         mask_fit, select_wave_eline, method_eline, guess_window, spectral_res, ftol, xtol, bootstraps,
                         modkeep, 1)))
                sleep(0.01)
            pool.close()
            pool.join()
            for  m in range(len(result_fit)):
                if result_fit[m] is not None:
                    result = result_fit[m].get()
                    mass_weighted_pars_err[m, :] = result[0]
                    lum_weighted_pars_err[m, :] = result[1]
                    if par_eline is not None:
                        for n in par_eline._names:
                            if par_eline._profile_type[n] == 'Gauss':
                                maps[n]['flux_err'][m] = result[2][n]['flux']
                                maps[n]['vel_err'][m] = result[2][n]['vel']
                                maps[n]['fwhm_err'][m] = result[2][n]['fwhm']
        else:
            for m in range(len(x_cor)):
                spec = self.getSpec(x_cor[m], y_cor[m])
                if verbose:
                    print "Fitting Spectrum (%d, %d) of cube" % (x_cor[m] + 1, y_cor[m] + 1)
                if x_cor[m]==-1 and y_cor[m]==20:
                    result = spec.fit_Lib_Boots(lib_SSP, vel[m], disp[m], None, None, par_eline,
                         select_wave_eline, mask_fit, method_eline, guess_window, spectral_res, ftol, xtol, bootstraps, modkeep, 1, True)
                    break
                else:
                    result = spec.fit_Lib_Boots(lib_SSP, vel[m], disp[m], None, None, par_eline,
                     select_wave_eline, mask_fit, method_eline, guess_window, spectral_res, ftol, xtol, bootstraps, modkeep, 1)

                #mass_weighted_pars_err[m, :] = result[0]
                #lum_weighted_pars_err[m, :] = result[1]
                #if par_eline is not None:
                    #for n in par_eline._names:
                        #if par_eline._profile_type[n] == 'Gauss':
                            #maps[n]['flux_err'][m] = result[2][n]['flux']
                            #maps[n]['vel_err'][m] = result[2][n]['vel']
                            #maps[n]['fwhm_err'][m] = result[2][n]['fwhm']
        if par_eline is None:
            maps = None
        return mass_weighted_pars_err, lum_weighted_pars_err, maps


def loadCube(infile, extension_data=None, extension_mask=None, extension_error=None):

    cube = Cube()
    cube.loadFitsData(infile, extension_data=extension_data, extension_mask=extension_mask, extension_error=extension_error)

    return cube<|MERGE_RESOLUTION|>--- conflicted
+++ resolved
@@ -261,20 +261,9 @@
                         #break
         return vel_fit, vel_fit_err, disp_fit, disp_fit_err, fitted, coeff, chi2, x_pix, y_pix, cube_model
 
-<<<<<<< HEAD
     def fit_Lib_fixed_kin(self, SSPLib, vel, vel_disp, x_pos,y_pos, min_x, max_x, min_y, max_y, mask_fit,
         verbose=False, parallel='auto'):
-
-        cube_model = numpy.zeros(self.getShape(), dtype=numpy.float32)
-        chi2 = numpy.zeros(len(x_pos), dtype=numpy.float32)
-        x_pix = numpy.zeros(len(x_pos), dtype=numpy.int16)
-        y_pix = numpy.zeros(len(x_pos), dtype=numpy.int16)
-        fitted = numpy.zeros(len(x_pos), dtype="bool")
-        coeff = numpy.zeros((len(x_pos), SSPLib.getBaseNumber()), dtype=numpy.float32)
-=======
-    def fit_Lib_fixed_kin(self, SSPLib, vel, vel_disp, x_pixels, y_pixels, min_x, max_x, min_y, max_y, mask_fit,
-        verbose=False, parallel='auto'):
-        """Fits template spectra with fixed kinematics with non-negative least
+	"""Fits template spectra with fixed kinematics with non-negative least
         squares fitting to determine the best combination of template spectra.
 
         Notes
@@ -339,14 +328,13 @@
             The best fitted spectrum obtained from the linear
             combination of template spectra.
         """
-
         cube_model = numpy.zeros(self.getShape(), dtype=numpy.float32)
-        chi2 = numpy.zeros(self._dim_y * self._dim_x, dtype=numpy.float32)
-        x_pix = numpy.zeros(self._dim_y * self._dim_x, dtype=numpy.int16)
-        y_pix = numpy.zeros(self._dim_y * self._dim_x, dtype=numpy.int16)
-        fitted = numpy.zeros(self._dim_y * self._dim_x, dtype="bool")
-        coeff = numpy.zeros((self._dim_y * self._dim_x, SSPLib.getBaseNumber()), dtype=numpy.float32)
->>>>>>> ebed6a86
+        chi2 = numpy.zeros(len(x_pos), dtype=numpy.float32)
+        x_pix = numpy.zeros(len(x_pos), dtype=numpy.int16)
+        y_pix = numpy.zeros(len(x_pos), dtype=numpy.int16)
+        fitted = numpy.zeros(len(x_pos), dtype="bool")
+        coeff = numpy.zeros((len(x_pos), SSPLib.getBaseNumber()), dtype=numpy.float32)
+        
         if parallel == 'auto':
             cpus = cpu_count()
         else:
@@ -354,7 +342,6 @@
         if cpus > 1:
             pool = Pool(cpus, maxtasksperchild=200)
             result_fit = []
-<<<<<<< HEAD
             for m in range(len(x_pos)):
                 x = x_pos[m]
                 y = y_pos[m]
@@ -363,28 +350,13 @@
                 spec = self.getSpec(x, y)
                 if spec.hasData() and x >= (min_x - 1) and x <= (max_x - 1) and y >= (min_y - 1) and y <= (max_y - 1):
                     result_fit.append(pool.apply_async(spec.fitSuperposition, args=(SSPLib, vel[m], vel_disp[m],False)))
+                    sleep(0.001)
                 else:
                     result_fit.append(None)
                     #if m == 550:
                         #break
                 #if m == 550:
                     #break
-=======
-            m = 0
-            for x in range(self._dim_x):
-                for y in range(self._dim_y):
-                    spec = self.getSpec(x, y)
-                    if spec.hasData() and x >= (min_x - 1) and x <= (max_x - 1) and y >= (min_y - 1) and y <= (max_y - 1):
-                        idx = numpy.where((x_pixels == x) & (y_pixels == y))[0][0]
-                        result_fit.append(pool.apply_async(spec.fitSuperposition, args=(SSPLib, vel[idx], vel_disp[idx], mask_fit)))
-                        sleep(0.01)
-                    else:
-                        result_fit.append(None)
-                    x_pix[m] = x
-                    y_pix[m] = y
-                    m += 1
->>>>>>> ebed6a86
-
             pool.close()
             pool.join()
             for  m in range(len(result_fit)):
@@ -394,7 +366,6 @@
                         fitted[m] = True
                         coeff[m, :] = result[0]
                         chi2[m] = result[2]
-<<<<<<< HEAD
                         cube_model[:, y_pos[m], x_pos[m]] = result[1].unnormalizedSpec().getData()
                     except ValueError:
                         print "Fitting failed because of bad spectrum."
@@ -427,33 +398,6 @@
                         #break
                 #if m == 1550:
                         #break
-=======
-                        cube_model[:, y_pixels[m], x_pixels[m]] = result[1].unnormalizedSpec().getData()
-                    except ValueError:
-                        print "Fitting failed because of bad spectrum."
-        else:
-            m = 0
-            for x in range(self._dim_x):
-                for y in range(self._dim_y):
-                    spec = self.getSpec(x, y)
-                    if spec.hasData() and x >= (min_x - 1) and x <= (max_x - 1) and y >= (min_y - 1) and y <= (max_y - 1):
-                        if verbose:
-                            print "Fitting Spectrum (%d) of RSS" % (m + 1)
-                        try:
-                            idx = numpy.where((x_pixels == x) & (y_pixels == y))[0][0]
-                            result = spec.fitSuperposition(SSPLib, vel[idx], vel_disp[idx], mask_fit)
-                            fitted[m] = True
-                            coeff[m, :] = result[0]
-                            chi2[m] = result[2]
-                            x_pix[m] = m
-                            y_pix[m] = m
-                            cube_model[:, y, x] = result[1].unnormalizedSpec().getData()
-                            if verbose:
-                                print "chi2: %.2f" % (chi2[m])
-                        except (ValueError, IndexError):
-                            print "Fitting failed because of bad spectrum."
-                m += 1
->>>>>>> ebed6a86
         return fitted, coeff, chi2, x_pix, y_pix, cube_model
 
     def fitELines(self, par, select_wave, min_x, max_x, min_y, max_y, method='leastsq', guess_window=0.0, spectral_res=0.0,
@@ -584,13 +528,9 @@
         return maps, fitted, x_pix, y_pix, cube_model
 
     def fit_Lib_Boots(self, lib_SSP, x_cor, y_cor, vel, disp, vel_err=None, disp_err=None, par_eline=None, select_wave_eline=None,
-<<<<<<< HEAD
-        method_eline='leastsq', mask_fit=None, guess_window=10.0, spectral_res=0.0, ftol=1e-4, xtol=1e-4, bootstraps=100, modkeep=80,
-        parallel=1, verbose=False):
-=======
         mask_fit=None, method_eline='leastsq', guess_window=10.0, spectral_res=0.0, ftol=1e-4, xtol=1e-4, bootstraps=100,
         modkeep=80, parallel=1, verbose=False):
->>>>>>> ebed6a86
+
 
         mass_weighted_pars_err = numpy.zeros((len(x_cor), 5), dtype=numpy.float32)
         lum_weighted_pars_err = numpy.zeros((len(x_cor), 5), dtype=numpy.float32)
