--- conflicted
+++ resolved
@@ -265,17 +265,8 @@
         select_zero = mean == 0
         mean[select_zero] = 1
         new_data = self._data / mean
-<<<<<<< HEAD
-        new_error = self._error / numpy.fabs(mean)
-  #      pylab.plot(self._wave,self._data[:,15,15],'-k')
-  #      pylab.plot(self._wave,self._error[:,15,15],'-r')
-  #      pylab.plot(self._wave,self._error[:,15,15]/numpy.fabs(mean[:,15,15]),'-b')
- #       pylab.plot(self._wave,new_data[:,15,15],'-b')
- #       pylab.plot(self._wave,new_error[:,15,15],'-g')
-  #      pylab.show()
-=======
-        new_error = self._error / mean if self._error is not None else None
->>>>>>> ebed6a86
+        new_error = self._error / numpy.fabs(mean) if self._error is not None else None
+
         data_out = Data(wave=self._wave, data=new_data, error=new_error, mask=self._mask, normalization=mean,
         inst_fwhm=self._inst_fwhm)
         data_out.__class__ = self.__class__
