--- conflicted
+++ resolved
@@ -701,11 +701,7 @@
     cls = method.im_class
     if func_name.startswith('_') and not func_name.endswith('__'):
         cls_name = cls.__name__.lstrip('_')
-<<<<<<< HEAD
-    if cls_name: func_name = '_' + cls_name + func_name
-=======
         if cls_name: func_name = '_' + cls_name + func_name
->>>>>>> 71f9ba4b
     return _unpickle_method, (func_name, obj, cls)
 
 def _unpickle_method(func_name, obj, cls):
