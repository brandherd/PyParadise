import numpy
import pyfits
import fit_profile
from scipy import optimize
from scipy import ndimage
from scipy import interpolate
import pymc
import pylab
from Paradise.lib.data import Data
from copy import deepcopy
import copy_reg
from types import *


class Spectrum1D(Data):
    """A class representing 1D spectrum.

    `Spectrum1D` is a subclass of Data which allows for handling and
    organizing a one- dimensional spectrum. The class supports reading and
    writing FITS files, resampling and rebinning, velocity shifting and
    broadening, the application of extinction corrections and various
    advanced fitting functions.

    Parameters
    ----------
    wave : `numpy.ndarray`
        The wavelength at each point of the `data` array.
    data : `numpy.ndarray`
        The spectrum. Should be of the same size as `wave`.
    error : `numpy.ndarray`, optional
        The error spectrum.
        If `error` equals None, it is assumed the error spectrum is not
        known.
    mask : `numpy.ndarray`
        A boolean array where True represents a masked (invalid) data point
        and False a good data point.
    normalization : `numpy.ndarray`
        An array which is used to normalize the data/error; both data and
        error are divided by `normalization`.
    inst_fwhm : float
        The instrumental FWHM in the same units as `wavelength`.
    header : Header, optional
        Contains information for reading and writing data to and from Fits
        files.
    """
    def __init__(self, wave=None, data=None, error=None, mask=None, normalization=None, inst_fwhm=None, header=None):
        Data.__init__(self, wave=wave, data=data, error=error, mask=mask, normalization=normalization, inst_fwhm=inst_fwhm,
        header=header)

    def hasData(self, start_wave=None, end_wave=None):
        """Check if there is any unmasked data available between the provided
        wavelength limits.

        Parameters
        ----------
        start_wave : float, optional
            The lower wavelength limit. The standard value is the lowest value
            in the wavelength grid.
        end_wave : float, optional
            The upper wavelength limit. The standard value is the lowest value
            in the wavelength grid.

        Returns
        -------
        dataAvailable : bool
            True if there is unmasked data with the wavelength limits, otherwise
            False.
        """
        if start_wave is not None:
            self._mask = numpy.logical_or(self._mask, self._wave<start_wave)
        if end_wave is not None:
            self._mask = numpy.logical_or(self._mask, self._wave>end_wave)

        if numpy.sum(self._data) != 0 and numpy.sum(self._mask) != len(self._data):
            return True
        else:
            return False


    def resampleSpec(self, ref_wave, method='spline', err_sim=500, replace_error=1e10):
        """Returns a new Spectrum1D object resampled to a new wavelength grid

        The interpolation is perfomed based on the `method`-argument.

        Parameters
        ----------
        ref_wave : numpy.ndarray
            The new wavelength array to which the spectrum will be
            resampled.
        method : {'spline', 'linear', 'hann', 'lanczos2', 'lanczos3'}, optional
            Specifies the resampling method.
            'spline' : 3rd degree spline interpolation without smoothing
            'linear' : linear interpolation
            'hann' : *Not implemented*, uses a Hann window for resampling
            'lanczos2' : *Not implemented*, uses a Lanczos kernel for
            resampling with the window parameter set at a = 2.
            'lanczos3' : *Not implemented*, uses a Lanczos kernel for
            resampling with the window parameter set at a = 3. It is
            therefore broader than `lanczos2`-kernel.
        err_sim : *Not implemented* int
        replace_error : *Not implemented* int

        Returns
        -------
        spec : Spectrum1D
            A new `Spectrum1D` instance resampled to the new wavelength grid.
            Currently, the masks, errors and normalization are not
            propagated in `spec`.
        """
        # perform the interpolation on the data
        if method == 'spline':
            intp = interpolate.UnivariateSpline(self._wave, self._data, s=0, k=3)
            new_data = intp(ref_wave)
        elif method == 'linear':
            intp = interpolate.UnivariateSpline(self._wave, self._data, s=0, k=1)
            new_data = intp(ref_wave)
 #           elif method=='hann':

#            elif method=='lanczos2':

#            elif method=='lanczos3':

#        if self._error!=None and err_sim>0:
#            sim  = numpy.zeros((err_sim, len(ref_wave)), dtype=numpy.float32)
#            data = numpy.zeros(len(self._wave), dtype=numpy.float32)
#
#            for i in range(err_sim):
#                data = numpy.random.normal(self._data, self._error).astype(numpy.float32)
#                if method=='spline':
#                    intp = interpolate.UnivariateSpline(self._wave, data, s=0)
#                    out =intp(ref_wave)
#                elif method=='linear':
#                    intp = interpolate.UnivariateSpline(self._wave, data, k=1, s=0)
#                    out = intp(ref_wave)
#
#                sim[i, :] = out
#            new_error = numpy.std(sim, 0)
#
#
#        elif self._error==None or err_sim==0:
#            new_error=None
        spec_out = Spectrum1D(wave=ref_wave, data=new_data)
        return spec_out

    def rebinLogarithmic(self):
        """Rebin the spectrum from a linear wavelength grid to a logarithmic
        wavelength grid.

        Returns
        -------
        spec : Spectrum1D
            A new Spectrum1D object with the `data` in logarithmic base.
        """
        wave_log = 10 ** numpy.arange(numpy.log10(self._wave[0]), numpy.log10(self._wave[-1]), (numpy.log10(self._wave[-1])
        - numpy.log10(self._wave[0])) / len(self._wave))
        new_spec = self.resampleSpec(wave_log)
        new_spec.setVelSampling((self._wave[1] - self._wave[0]) / self._wave[0] * 300000.0)
        return new_spec

    def applyGaussianLOSVD(self, vel, disp_vel):
        """Returns a broadened copy of the spectrum.

        Parameters
        ----------
        vel : float
            The `wave` is redshifted according to `vel`, which should
            be specified in km/s.
        disp_vel : float
            The velocity dispersion value in km/s, which will be used
            for the Gaussian broadening of the data.

        Returns
        -------
        spec : Spectrum1D
            A new Spectrum1D object which is redshifted and broadened.

        Notes
        -----
        No correction is applied to `error`, `mask`, and
        `normalization`.
        """
        disp_pix = disp_vel / self._vel_sampling
        new_data = ndimage.filters.gaussian_filter(self._data, disp_pix, mode='constant')
        wave = self._wave * (1 + vel / 300000.0)
        spec_out = Spectrum1D(wave=wave, data=new_data, error=None)
        try:
            spec_out._vel_sampling = self._vel_sampling
        except:
            pass
        return spec_out

    def correctExtinction(self, A_V, mode='correct', law='Cardelli', R_V=3.1):
        """
        Parameters
        ----------
        A_V :
        mode :
        Cardelli :
        R_V :

        Returns :
        spec_out :
        """
        micron = self._wave / 10000.0
        wave_number = 1.0 / micron
        y = wave_number - 1.82
        ax = 1 + (0.17699 * y) - (0.50447 * y ** 2) - (0.02427 * y ** 3) + (0.72085 * y ** 4) + (0.01979 * y ** 5)
        - (0.77530 * y ** 6) + (0.32999 * y ** 7)
        bx = (1.41338 * y) + (2.28305 * y ** 2) + (1.07233 * y ** 3) - (5.38434 * y ** 4) - (0.62251 * y ** 5)
        + (5.30260 * y ** 6) - (2.09002 * y ** 7)
        Arat = ax + (bx / R_V)
        Alambda = Arat * A_V
        cor_factor = 10 ** (Alambda / -2.5)
        if mode == 'correct':
            data = self._data / cor_factor
            if self._error is not None:
                error = self._error / cor_factor
            else:
                error = None
        elif mode == 'apply':
            data = self._data * cor_factor
            if self._error is not None:
                error = self._error * cor_factor
            else:
                error = None
        spec_out = Spectrum1D(data=data, wave=self._wave, error=error)
        try:
            spec_out._vel_sampling = self._vel_sampling
        except:
            pass
        return spec_out

    def randomizeSpectrum(self):
        """Draw a new spectrum by assuming that the `error` corresponding
        to `data` follows a normal distribution.

        Returns
        -------
        spec_out : Spectrum1D
            A new Spectrum1D object representing the new spectrum.

        Notes
        -----
        In the case that the `error` equals None, a copy of the original
        Spectrum1D object is returned.
        """
        if self._error is not None:
            data_new = numpy.random.Normal(self._data, self._error)
            spec_out = Spectrum1D(data=data_new, error=self._error, mask=self._mask)
            try:
                spec_out._vel_sampling = self._vel_sampling
            except:
                pass
        else:
            spec_out = self

    def applyKin(self, vel, disp_vel, wave):
        """Shifts and broadens the spectrum and resamples it to a new
        wavelength grid.

        Parameters
        ----------
        vel : float
            The `wave` is redshifted according to `vel`, which should
            be specified in km/s.
        disp_vel : float
            The velocity dispersion value in km/s, which will be used
            for the Gaussian broadening of the data.
        wave : numpy.ndarray
            The new wavelength grid on which the broadened and redshifted
            spectra will be sampled.

        Returns
        -------
        spec : Spectrum1D
            A new Spectrum1D object representing the spectrum after the
            kinematic transformation.
        """
        tempSpec = self.applyGaussianLOSVD(vel, disp_vel)
        tempSpec = tempSpec.resampleSpec(wave)
        return tempSpec

<<<<<<< HEAD
    def fitSuperposition(self, SSPLibrary, vel=None, disp=None, negative=False):
=======
    def fitSuperposition(self, SSPLibrary, vel=None, disp=None, mask_fit=None, negative=False):
>>>>>>> ebed6a86
        """Fits a superposition of template spectra to the data.

        Parameters
        ----------
        SSPLibrary : SSPlibrary
            Contains a library of template spectra which are used for
            the fitting.
        negative : bool, optional
            When `negative` is False, it will apply non-negative least
            squares to determine the best fit. If `negative` is True,
            ordinary least squares fitting will be applied.

        Returns
        -------
        coeff : numpy.ndarray
            The coefficients of the best fit.
        bestfit_spec : Spectrum1D
            The spectrum which resembles the best combination of
            template spectra.
        chisq : float
            The chi^2 value corresponding to `bestfit_spec`.
        """
        if self._error is None:
            error = numpy.ones((self._dim), dtype=numpy.float32)
        else:
            error = self._error
        if mask_fit is not None and self.getMask() is not None:
            self.setMask(numpy.logical_or(self.getMask(), mask_fit))
        elif mask_fit is not None:
            self.setMask(mask_fit)

        if vel is not None and disp is not None:
<<<<<<< HEAD
            SSPLibrary = SSPLibrary.applyGaussianLOSVD(vel,disp)
=======
            SSPLibrary = SSPLibrary.applyGaussianLOSVD(vel, disp)
>>>>>>> ebed6a86
        if len(SSPLibrary.getWave())!=len(self._wave) or numpy.sum(SSPLibrary.getWave() - self._wave)!=0.0:
            tempLib = SSPLibrary.resampleBase(self._wave)
        else:
            tempLib = SSPLibrary
        libFit = fit_profile.fit_linearComb(tempLib.getBase())
        libFit.fit(self._data, error, self._mask, negative=negative)
<<<<<<< HEAD
        #print vel,disp,negative
       # pylab.plot(self._wave,self._data,'-k')

        #pylab.plot(self._wave,libFit(),'-r')
        #pylab.show()
        bestfit_spec = Spectrum1D(self._wave, data=libFit(),normalization=self.getNormalization())
=======
        bestfit_spec = Spectrum1D(self._wave, data=libFit())
        bestfit_spec.setNormalization(self.getNormalization())
>>>>>>> ebed6a86
        chi2 = libFit.chisq(self._data, sigma=error, mask=self._mask)
        return libFit.getCoeff(), bestfit_spec, chi2

    def fitKinMCMC_fixedpop(self, spec_model, vel_min, vel_max, vel_disp_min, vel_disp_max, burn=1000, samples=3000, thin=2):
        """Fits a spectrum according to Markov chain Monte Carlo
        algorithm to obtain statistics on the kinematics. This uses the
        PyMC library.

        Parameters
        ----------
        spec_model : Spectrum1D
            A single spectrum from a SSP library used to fit the data of the
            current spectrum with.
        vel_min : float
            The minimum velocity in km/s used in the MCMC.
        vel_max : float
            The maximum velocity in km/s used in the MCMC.
        vel_disp_min : float
            The minimum velocity dispersion in km/s used in the MCMC.
        vel_disp_max : float
            The maximum velocity dispersion in km/s used in the MCMC.
        burn : int, optional
            The burn-in parameter that is often applied in MCMC
            implementations. The first `burn` samples will be discarded
            in the further analysis.
        samples : int, optional
            The number of iterations runned by PyMC.
        thin : int, optional
            Only keeps every `thin`th sample, this argument should
            circumvent any possible autocorrelation among the samples.

        Returns
        -------
        M : pymc.MCMC
            Contains all the relevant information from the PyMC-run.
        """
        valid_pix = numpy.logical_not(self._mask)
        wave = self._wave[valid_pix]

        vel = pymc.Uniform('vel', lower=vel_min, upper=vel_max)
        disp = pymc.Uniform('disp', lower=vel_disp_min, upper=vel_disp_max)

        @pymc.deterministic(plot=False)
        def m(vel=vel, disp=disp):
            return spec_model.applyKin(vel, disp, wave).getData()
        d = pymc.Normal('d', mu=m, tau=self._error[valid_pix] ** (-2), value=self._data[valid_pix], observed=True)
        #d = pymc.Normal('d', mu=m, tau=0, value=self._data[valid_pix], observed=True)
        M = pymc.MCMC([vel, disp, m, d])
        M.use_step_method(pymc.AdaptiveMetropolis, [vel, disp])
        #M.MAP(m)
        #M.fit()
        M.sample(burn=burn, iter=samples, thin=thin, progress_bar=False)
        return M

    def fit_Kin_Lib_simple(self, lib_SSP, nlib_guess, vel_min, vel_max, disp_min, disp_max, mask_fit=None,
         iterations=3, burn=50, samples=200, thin=1):
        """Fits template spectra according to Markov chain Monte Carlo
        algorithm. This uses the PyMC library.

        Parameters
        ----------
        lib_SSP : SSPlibrary
            The library containing the template spectra.
        nlib_guess : int
            The initial guess for the best fitting template spectrum.
        vel_min : float
            The minimum velocity in km/s used in the MCMC.
        vel_max : float
            The maximum velocity in km/s used in the MCMC.
        disp_min : float
            The minimum velocity dispersion in km/s used in the MCMC.
        disp_max : float
            The maximum velocity dispersion in km/s used in the MCMC.
        mask_fit : `numpy.ndarray`
            A boolean array representing any wavelength regions which are masked
            out during the fitting.
        iterations : int
            The number of iterations applied to determine the best combination of
            velocity, velocity dispersion and the coefficients for the set of
            template spectra.
        burn : int, optional
            The burn-in parameter that is often applied in MCMC implementations.
            The first `burn` samples will be discarded in the further analysis.
        samples : int, optional
            The number of iterations runned by PyMC.
        thin : int, optional
            Only keeps every `thin`th sample, this argument should circumvent
            any possible autocorrelation among the samples.

        Returns
        -------
        vel : float
            The average velocity from the MCMC-sample.
        vel_err : float
            The standard deviation in the velocity from the MCMC-sample.
        disp : float
            The average velocity dispersion from the MCMC-sample.
        disp_err : float
            The standard devation in the velocity dispersion from the
            MCMC-sample.
        bestfit_spec : Spectrum1D
            The best fitted spectrum obtained from the linear
            combination of template spectra.
        coeff : numpy.ndarray
            The coefficients of the SSP library which will produce the best fit
            to the data.
        chisq : float
            The chi^2 value between `bestfit_spec` and `data`.
        """
        ## The case that the spectrum is fitted to each SSP
        if nlib_guess == 0:
            results = []
            for i in range(-1, -lib_SSP.getBaseNumber() - 1, -1):
                select = numpy.arange(lib_SSP.getBaseNumber()) == i * -1 - 1
                lib = lib_SSP.subLibrary(select)
                results.append(self.fit_Kin_Lib_simple(lib_SSP=lib, nlib_guess=i, vel_min=vel_min, vel_max=vel_max,
                                                       disp_min=disp_min, disp_max=disp_max, mask_fit=mask_fit,
                                                       iterations=iterations, burn=burn, samples=samples, thin=thin))
            chi2list = numpy.array([result[-1] for result in results])
            idx = numpy.argmin(chi2list)
            vel, vel_err, disp, disp_err, bestfit_spec, coeff, chi2 = results[idx]
            coeff = numpy.zeros(lib_SSP.getBaseNumber(), dtype=numpy.float32)
            coeff[idx] = 1.0
            return vel, vel_err, disp, disp_err, bestfit_spec, coeff, chi2
        elif nlib_guess > 0:
            spec_lib_guess = lib_SSP.getSpec(nlib_guess)
        else:
            spec_lib_guess = lib_SSP.getSpec(1)

        if mask_fit is not None and self.getMask() is not None:
            self.setMask(numpy.logical_or(self.getMask(), mask_fit))
        elif mask_fit is not None:
            self.setMask(mask_fit)
        for i in range(iterations):
            M = self.fitKinMCMC_fixedpop(spec_lib_guess, vel_min, vel_max, disp_min, disp_max, burn=burn, samples=samples, thin=thin)
            trace_vel = M.trace('vel', chain=None)[:]
            trace_disp = M.trace('disp', chain=None)[:]
            vel = numpy.mean(trace_vel)
            vel_err = numpy.std(trace_vel)
            disp = numpy.mean(trace_disp)
            disp_err = numpy.std(trace_disp)
            #print vel,vel_err,trace_vel
            lib_vel = lib_SSP.applyGaussianLOSVD(vel, disp)
            (coeff, bestfit_spec, chi2) = self.fitSuperposition(lib_vel)
            if nlib_guess<0:
                break
            spec_lib_guess = lib_SSP.compositeSpectrum(coeff)
        return vel, vel_err, disp, disp_err, bestfit_spec, coeff, chi2


    def fit_Lib_Boots(self, lib_SSP, vel, disp, vel_err=None, disp_err=None, par_eline=None, select_wave_eline=None,
        mask_fit=None, method_eline='leastsq', guess_window=10.0, spectral_res=0.0, ftol=1e-4, xtol=1e-4, bootstraps=100,
        modkeep=80, parallel=1,plot=False):
        """

        Parameters
        ----------
        lib_SSP : SSPlibrary
            The library containing the template spectra.
        vel : float
            The redshift of the object in km/s.
        disp : float
            The velocity dispersion value in km/s, which will be used
            for the Gaussian broadening of the template spectra.
        vel_err : float, optional
            ???Unused???
        disp_err : float, optional
            ???Unused???
        par_eline : parFile, optional
            A list of emission lines that will be included in the bootstrap
            fitting procedure.
        select_wave_eline : numpy.ndarray
            A 1D boolean array where the True value represents which wavelength
            elements will be used in the emission line fitting.
        method_eline : {'leastsq', 'simplex'}, optional
            This argument specifies if ordinary least squares fitting
            (`leastsq`) should be applied, or if a downhill simplex algorithm
            (`simplex`) should be used.
        guess_window : float, optional
            The wavelength region in which the emission line will be fitted.
        spectral_res : float, optional
            The spectral resolution of the line.
        ftol : float, optional
            The maximum acceptable error for fit convergence.
        xtol : float, optional
            The relative acceptable error for fit convergence.
        bootstraps : int, optional
            The number of bootstraps runs that will be performed.
        modkeep : float
        parallel : {'auto', int}, optional
            If parallel is not equal to one, the python multiprocessing routine
            shall be used to run parts of the code in parallel. With the option
            `auto`, it adjusts the number of parallel processes to the number
            of cpu-cores available.

        Returns
        -------
        """
        mass_weighted_pars = numpy.zeros((bootstraps, 5), dtype=numpy.float32)
        lum_weighted_pars = numpy.zeros((bootstraps, 5), dtype=numpy.float32)
        kin_SSP = lib_SSP.applyGaussianLOSVD(vel, disp).resampleBase(self.getWave())
        line_models = None
        if par_eline is not None:
            line_models = {}
            for n in par_eline._names:
                model = {}
                if par_eline._profile_type[n] == 'Gauss':
                    model['flux'] = numpy.zeros(bootstraps, dtype=numpy.float32)
                    model['vel'] = numpy.zeros(bootstraps, dtype=numpy.float32)
                    model['fwhm'] = numpy.zeros(bootstraps, dtype=numpy.float32)
                line_models[n] = model
<<<<<<< HEAD
        if self._mask is None:
            self._mask = numpy.zeros_like(self._data).astype(bool)
        if mask_fit is not None:
=======
        if mask_fit is not None and self.getMask() is not None:
>>>>>>> ebed6a86
            self.setMask(numpy.logical_or(self.getMask(), mask_fit))
        elif mask_fit is not None:
            self.setMask(mask_fit)
        m = 0
       # try:
        while m < bootstraps:
                (sub_SSPlib, select) = kin_SSP.randomSubLibrary(float(modkeep / 100.0))
                #select_bad = self.getError() <= 0
                #self._error[select_bad] = 1e+10
                #self._mask[select_bad] = True

                spec = Spectrum1D(wave=self.getWave(), data=numpy.random.normal(self.getData(), self.getError()),
                error=self.getError(), mask=self.getMask(), normalization=self.getNormalization())
                try:
                    (coeff, bestfit_spec, chi2) = spec.fitSuperposition(sub_SSPlib)
                    factors = numpy.zeros(kin_SSP.getBaseNumber(), dtype=numpy.float32)
                    factors[select] = coeff
                except RuntimeError:
                    coeff=-1e10
                if numpy.sum(coeff) > -10000:
                    mass_weighted_pars[m, :] = kin_SSP.massWeightedPars(factors)
                    lum_weighted_pars[m, :] = kin_SSP.lumWeightedPars(factors)
                    if par_eline is not None:
                        res = Spectrum1D(wave=self.getWave(), data=(spec.getData() - bestfit_spec.getData()), error=spec.getError(),
                        mask=spec.getMask(), normalization=self.getNormalization()).unnormalizedSpec()
                        (out_model, best_fit, best_res) = res.fitELines(par_eline, select_wave_eline, method=method_eline,
                        guess_window=guess_window, spectral_res=spectral_res, ftol=ftol, xtol=xtol, parallel=parallel)
                        if plot and m>=0 and m<30:
                            print m
                            print coeff
                            pylab.plot(res.getWave(),spec.getData(),'-k')
                            pylab.plot(res.getWave(),bestfit_spec.getData(),'-r')
                            #pylab.plot(res.getWave(),res.getData(),'-k')
                            #pylab.plot(res.getWave(),res.getError(),'-r')
                            #pylab.plot(res.getWave(),best_fit,'-b')
                            pylab.show()
                        for n in par_eline._names:
                            if par_eline._profile_type[n] == 'Gauss':
                                line_models[n]['flux'][m] = out_model[n][0]
                                line_models[n]['vel'][m] = out_model[n][1]
                                line_models[n]['fwhm'][m] = out_model[n][2] * 2.354
                    else:
                        line_models = None
                    m += 1
                else:
                    if line_models is not None:
                        lines_error = {}
                        for n in par_eline._names:
                            error = {}
                            if par_eline._profile_type[n] == 'Gauss':
                                error['flux'] = numpy.nan
                                error['vel'] = numpy.nan
                                error['fwhm'] = numpy.nan
                            lines_error[n] = error
                    else:
                        lines_error = None
                    return numpy.array([numpy.nan, numpy.nan, numpy.nan, numpy.nan,numpy.nan]), numpy.array([numpy.nan, numpy.nan, numpy.nan, numpy.nan,numpy.nan]), lines_error
        #except RuntimeError:
            #if line_models is not None:
                #lines_error = {}
                #for n in par_eline._names:
                    #error = {}
                    #if par_eline._profile_type[n] == 'Gauss':
                        #error['flux'] = numpy.nan
                        #error['vel'] = numpy.nan
                        #error['fwhm'] = numpy.nan
                    #lines_error[n] = error
            #else:
                #lines_error = None
            #return numpy.array([numpy.nan, numpy.nan, numpy.nan, numpy.nan,numpy.nan]), numpy.array([numpy.nan, numpy.nan, numpy.nan, numpy.nan,numpy.nan]), lines_error

        if line_models is not None:
            lines_error = {}
            for n in par_eline._names:
                error = {}
                if par_eline._profile_type[n] == 'Gauss':
                    #deselect_outliers = numpy.ones_like(line_models[n]['vel']).astype('bool')
                    #for k in range(5):
                        #err_std = numpy.std(line_models[n]['vel'][deselect_outliers])
                        #err_median = numpy.median(line_models[n]['vel'][deselect_outliers])
                        #deselect_outliers = (line_models[n]['vel']>(err_median-3*err_std)) & (line_models[n]['vel']<(err_median+3*err_std))
                    error['flux'] = numpy.std(line_models[n]['flux'])
                    error['vel'] = numpy.std(line_models[n]['vel'])
                    error['fwhm'] = numpy.std(line_models[n]['fwhm'])
                lines_error[n] = error
        else:
            lines_error = None
        if plot==True:
            print line_models['Halpha']['vel'],line_models['Halpha']['vel'][deselect_outliers],lines_error['Halpha']['vel'],lines_error['Halpha']['fwhm'],lines_error['Halpha']['flux'],lines_error['NII6583']['flux']
        return numpy.std(mass_weighted_pars,0), numpy.std(lum_weighted_pars,0), lines_error

    def fitParFile(self, par, err_sim=0, ftol=1e-8, xtol=1e-8, method='leastsq', parallel='auto'):
        """Fits the spectrum and determines the parameters and the corresponding
        errors of the fit.

        Parameters
        ----------
        par : parFile
            The object containing all the constraints on the parameters.
        err_sim : int, optional
            The number of simulations which will be runned to estimate the
            errors.
        ftol : float, optional
            The maximum acceptable error for fit convergence.
        xtol : float, optional
            The relative acceptable error for fit convergence.
        method : {'leastsq', 'simplex'}, optional
            This argument specifies if ordinary least squares fitting
            (`leastsq`) should be applied, or if a downhill simplex algorithm
            (`simplex`) should be used.
        parallel : {'auto', int}, optional
            If parallel is not equal to one, the python multiprocessing routine
            shall be used to run parts of the code in parallel. With the option
            `auto`, it adjusts the number of parallel processes to the number
            of cpu-cores available.
        """
        static_par = deepcopy(par)

        if self.getError() is not None:
            sigma = self.getError()
        else:
            sigma = 1.0
        par.fit(self.getWave(), self.getData(), sigma=sigma, err_sim=err_sim, maxfev=1000, method=method, ftol=ftol, xtol=xtol,
        parallel=parallel)
        par.restoreResult()
        if err_sim > 0 and self._error is not None:
            par_err = deepcopy(static_par)
            par_err._par = par._par_err
            par_err.restoreResult()
            par._parameters_err = par_err._parameters

    def fitELines(self, par, select_wave, method='leastsq', guess_window=0.0, spectral_res=0.0, ftol=1e-4,
    xtol=1e-4, parallel='auto'):
        """This routine fits a set of emission lines to a spectrum

        Parameters
        ----------
        par : parFile
            The object containing all the constraints on the parameters.
        select_wave : numpy.ndarray
            A 1D boolean array where the True value represents which elements
            in the wave, data, error, mask and normalization.
        method : {'leastsq', 'simplex'}, optional
            This argument specifies if ordinary least squares fitting
            (`leastsq`) should be applied, or if a downhill simplex algorithm
            (`simplex`) should be used.
        guess_window : float, optional
            The wavelength region in which the emission line will be fitted.
        spectral_res : float, optional
            The spectral resolution of the line.
        ftol : float, optional
            The maximum acceptable error for fit convergence.
        xtol : float, optional
            The relative acceptable error for fit convergence.
        parallel : {'auto', int}, optional
            If parallel is not equal to one, the python multiprocessing routine
            shall be used to run parts of the code in parallel. With the option
            `auto`, it adjusts the number of parallel processes to the number
            of cpu-cores available.

        Returns
        -------
        out_model : dictionary
            The flux and the velocity shift of each line
        best_fit : numpy.ndarray
            A 1D numpy array representing the best fitted values at the
            wavelength range `select_wave`.
        best_res : numpy.ndarray
            A 1D numpy array representing the residuals at the wavelength range
            `select_wave`.
        """
        spec_res = float(spectral_res / 2.354)
        #par = fit_profile.parFile(par_file, spec_res)
        fit_par = deepcopy(par)
        spec_fit = self.subWaveMask(select_wave)
        if guess_window != 0.0:
            fit_par._guess_window = int(guess_window)
            fit_par.guessPar(self.getWave(), self.getData())

        spec_fit.fitParFile(fit_par, err_sim=0, method=method, ftol=ftol, xtol=xtol, parallel=parallel)
        best_fit = fit_par(self.getWave())
        best_res = self.getData() - best_fit
        out_model = {}
        for n in fit_par._names:
            if fit_par._profile_type[n] == 'Gauss':
                out_model[n] = (fit_par._parameters[n]['flux'], fit_par._parameters[n]['vel'],
                numpy.fabs(fit_par._parameters[n]['disp']) * 2.354)
        return out_model, best_fit, best_res

    def fit_AVgrid_Lib(self, lib_SSP, AV_start=0.0, AV_end=3.0, AV_step=0.1, mask_fit=None, bootstrap=0, prob=0.0):
        AVgrid = numpy.arange(AV_start, AV_end + AV_step, AV_step)
        chisq = numpy.zeros(len(AVgrid), dtype=numpy.float32)
        lib_weights = numpy.zeros((lib_SSP.getBaseNumber(), len(AVgrid)), dtype=numpy.float32)

        if mask_fit is not None:
            mask = numpy.logical_or(self._mask, mask_fit)
        else:
            mask = self._mask
        tempLib = lib_SSP.resampleBase(self._wave)
        for i in range(len(AVgrid)):
            spec_cor = self.correctExtinction(AVgrid[i], mode='correct')
            spec_cor._mask = mask
            (coeff, bestfit_spec, chi2) = spec_cor.fitSuperposition(tempLib)
            #pylab.plot(spec_cor.getWave(), spec_cor.getData(),'-k')
            #pylab.plot(bestfit_spec.getWave(), bestfit_spec.getData(),'-r')
            #pylab.show()
            lib_weights[:, i] = coeff
            chisq[i] = chi2
            if i>1 and chisq[i] > chisq[i-1]:
                break
        #pylab.plot(AVgrid,chisq,"ok")
        #pylab.show()
        select_best = numpy.min(chisq[chisq>0]) == chisq
        best_AV = AVgrid[select_best]
        best_chisq = chisq[select_best]
        best_coeff = lib_weights[:, select_best][:, 0]
        best_spec = (lib_SSP.compositeSpectrum(best_coeff)).correctExtinction(best_AV, mode='apply')

        return best_AV, best_coeff, best_spec, best_chisq




def _pickle_method(method):
    func_name = method.im_func.__name__
    obj = method.im_self
    cls = method.im_class
    if func_name.startswith('_') and not func_name.endswith('__'):
        cls_name = cls.__name__.lstrip('_')
        if cls_name: func_name = '_' + cls_name + func_name
    return _unpickle_method, (func_name, obj, cls)

def _unpickle_method(func_name, obj, cls):
    for cls in cls.mro():
        try:
            func = cls.__dict__[func_name]
        except KeyError:
            pass
        else:
            break
    return func.__get__(obj, cls)
copy_reg.pickle(MethodType,_pickle_method, _unpickle_method)<|MERGE_RESOLUTION|>--- conflicted
+++ resolved
@@ -280,11 +280,7 @@
         tempSpec = tempSpec.resampleSpec(wave)
         return tempSpec
 
-<<<<<<< HEAD
-    def fitSuperposition(self, SSPLibrary, vel=None, disp=None, negative=False):
-=======
     def fitSuperposition(self, SSPLibrary, vel=None, disp=None, mask_fit=None, negative=False):
->>>>>>> ebed6a86
         """Fits a superposition of template spectra to the data.
 
         Parameters
@@ -317,28 +313,20 @@
             self.setMask(mask_fit)
 
         if vel is not None and disp is not None:
-<<<<<<< HEAD
-            SSPLibrary = SSPLibrary.applyGaussianLOSVD(vel,disp)
-=======
             SSPLibrary = SSPLibrary.applyGaussianLOSVD(vel, disp)
->>>>>>> ebed6a86
         if len(SSPLibrary.getWave())!=len(self._wave) or numpy.sum(SSPLibrary.getWave() - self._wave)!=0.0:
             tempLib = SSPLibrary.resampleBase(self._wave)
         else:
             tempLib = SSPLibrary
         libFit = fit_profile.fit_linearComb(tempLib.getBase())
         libFit.fit(self._data, error, self._mask, negative=negative)
-<<<<<<< HEAD
+
         #print vel,disp,negative
        # pylab.plot(self._wave,self._data,'-k')
 
         #pylab.plot(self._wave,libFit(),'-r')
         #pylab.show()
         bestfit_spec = Spectrum1D(self._wave, data=libFit(),normalization=self.getNormalization())
-=======
-        bestfit_spec = Spectrum1D(self._wave, data=libFit())
-        bestfit_spec.setNormalization(self.getNormalization())
->>>>>>> ebed6a86
         chi2 = libFit.chisq(self._data, sigma=error, mask=self._mask)
         return libFit.getCoeff(), bestfit_spec, chi2
 
@@ -550,13 +538,9 @@
                     model['vel'] = numpy.zeros(bootstraps, dtype=numpy.float32)
                     model['fwhm'] = numpy.zeros(bootstraps, dtype=numpy.float32)
                 line_models[n] = model
-<<<<<<< HEAD
         if self._mask is None:
             self._mask = numpy.zeros_like(self._data).astype(bool)
         if mask_fit is not None:
-=======
-        if mask_fit is not None and self.getMask() is not None:
->>>>>>> ebed6a86
             self.setMask(numpy.logical_or(self.getMask(), mask_fit))
         elif mask_fit is not None:
             self.setMask(mask_fit)
