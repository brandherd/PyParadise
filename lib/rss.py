from Paradise.lib.data import Data
from Paradise.lib.spectrum1d import Spectrum1D
import numpy
import pylab
from multiprocessing import cpu_count
from multiprocessing import Pool
from time import sleep
from functools import partial

class RSS(Data):
    """A class representing 2D spectra.

    `RSS` is a subclass of Data which allows for handling and organizing a
    two-dimensional spectra. The class supports reading and writing FITS
    files, resampling and rebinning, velocity shifting and broadening, the
    application of extinction corrections and various advanced fitting
    functions.

    Parameters
    ----------
    data : `numpy.ndarray`
        The spectra as a 2D numpy array structured such that the different
        spectra are located along the first dimension.
    wave : `numpy.ndarray`
        The wavelength elements corresponding to the different data points
        along the first dimension of the `data`.
    error : `numpy.ndarray`, optional
        The error spectrum, should be of the same shape as `data`.
        If `error` equals None, it is assumed the error spectrum is not
        known.
    mask : `numpy.ndarray`
        A boolean array where True represents a masked (invalid) data point
        and False a good data point. Should be of the same shape as `data`.
    normalization : `numpy.ndarray`
        An array which is used to normalize the data/error; both data and
        error are divided by `normalization`. Should be of the same shape
        as `data`.
    inst_fwhm : float
        The instrumental FWHM in the same units as `wavelength`.
    header : Header, optional
        Contains information for reading and writing data to and from Fits
        files.
    """
    def __init__(self, data=None, wave=None, error=None, mask=None, error_weight=None, normalization=None, inst_fwhm=None,
    header=None):
        Data.__init__(self, wave=wave, data=data, error=error, mask=mask, error_weight=error_weight,
        normalization=normalization, inst_fwhm=inst_fwhm, header=header)

    def getSpec(self, i):
        """Get a single spectrum from the RSS instance.

        Parameters
        ----------
        i : int
            The index of the spectrum which will be returned.

        Returns
        -------
        spec : Spectrum1D
            The object containg the i-th spectrum, together with the proper
            error, mask and normalization.
        """
        wave = self._wave
        data = self._data[i, :]
        if self._error is not None:
            error = self._error[i, :]
        else:
            error = None
        if self._mask is not None:
            mask = self._mask[i, :]
        else:
            mask = None
        if self._normalization is not None:
            normalization = self._normalization[i, :]
        else:
            normalization = None
        spec = Spectrum1D(wave=wave, data=data, error=error, mask=mask, normalization=normalization)
        return spec

    def fit_Kin_Lib_simple(self, SSPLib, nlib_guess, vel_min, vel_max, disp_min, disp_max, min_y, max_y, mask_fit,
        iterations=2, burn=1500, samples=4000, thin=2, verbose=False, parallel='auto'):
        """Fits template spectra according to Markov chain Monte Carlo
        algorithm. This uses the PyMC library. The MCMC code is runned to
        determine the velocity and the velocity dispersion while the
        coefficients for the best combination of stellar templates are
        determined by iteration and non-negative least sqaures fitting.

        Notes
        -----
        The output sample might be smaller than the input sample, due to any
        limits imposed by `min_y` and `max_y`.

        Parameters
        ----------
        SSPLib : SSPlibrary
            The library containing the template spectra.
        nlib_guess : int
            The initial guess for the best fitting template spectrum.
        vel_min : float
            The minimum velocity in km/s used in the MCMC for each spectrum.
        vel_max : float
            The maximum velocity in km/s used in the MCMC for each spectrum.
        disp_min : float
            The minimum velocity dispersion in km/s used in the MCMC.
        disp_max : float
            The maximum velocity dispersion in km/s used in the MCMC.
        min_y : int
            The lowest index from the spectral data set that will be used in the
            fitting.
        max_y : int
            The highest index from the spectral data set that will be used in
            the fitting.
        mask_fit : `numpy.ndarray`
            A 1D boolean array representing any wavelength regions which are
            masked out during the fitting of each spectrum with the
            (normalized) stellar templates.
        iterations : int
            The number of iterations applied to determine the coefficients for
            the set of template spectra.
        burn : int, optional
            The burn-in parameter that is often applied in MCMC implementations.
            The first `burn` samples will be discarded in the further analysis.
        samples : int, optional
            The number of iterations runned by PyMC.
        thin : int, optional
            Only keeps every `thin`th sample, this argument should circumvent
            any possible autocorrelation among the samples.
        verbose : bool, optional
            Produces screen output, such that the user can follow which spectrum
            is currently fitted and what the results are for each spectrum.
        parallel : {'auto', int}, optional
            If parallel is not equal to one, the python multiprocessing routine
            shall be used to run parts of the code in parallel. With the option
            `auto`, it adjusts the number of parallel processes to the number
            of cpu-cores available.

        Returns
        -------
        vel_fit : `numpy.ndarray`
            The average velocity determined from the MCMC fitting for each
            spectrum.
        vel_fit_err : `numpy.ndarray`
            The standard deviation in the velocity determined from the MCMC
            fitting for each spectrum.
        disp_fit : `numpy.ndarray`
            The average velocity dispersion determined from the MCMC fitting for
            each spectrum.
        disp_fit_err : `numpy.ndarray`
            The standard devation in the velocity dispersion determined from the
            MCMC fitting for each spectrum.
        fitted : `numpy.ndarray`
            A 1D boolean array representing whether each spectrum is fitted
            correctly.
        coeff : `numpy.ndarray`
            The coefficients of the SSP library which will produce the best fit
            to the data. The variable is a 2D numpy array where the first
            dimension represents the different spectra and the second dimension
            the coefficients for each template in `SSPLib`.
        chi2 : `numpy.ndarray`
            The chi^2 value between `bestfit_spec` and `data`.
        fiber : `numpy.ndarray`
            A 1D numpy array containing the indices of each output spectrum
            pointing to each input `RSS`.
        rss_model : `numpy.ndarray`
            The best fitted spectrum obtained from the linear
            combination of template spectra.
        """
        rss_model = numpy.zeros(self.getShape(), dtype=numpy.float32)
        vel_fit = numpy.zeros(self._fibers, dtype=numpy.float32)
        vel_fit_err = numpy.zeros(self._fibers, dtype=numpy.float32)
        Rvel = numpy.zeros(self._fibers, dtype=numpy.float32)
        disp_fit = numpy.zeros(self._fibers, dtype=numpy.float32)
        disp_fit_err = numpy.zeros(self._fibers, dtype=numpy.float32)
        Rdisp = numpy.zeros(self._fibers, dtype=numpy.float32)
        chi2 = numpy.zeros(self._fibers, dtype=numpy.float32)
        fiber = numpy.zeros(self._fibers, dtype=numpy.int16)
        fitted = numpy.zeros(self._fibers, dtype="bool")
        coeff = numpy.zeros((self._fibers, SSPLib.getBaseNumber()), dtype=numpy.float32)

        def extract_result(result, i):
            vel_fit[i] = result[0]
            vel_fit_err[i] = result[1]
            Rvel[i] = result[2]
            disp_fit[i] = result[3]
            disp_fit_err[i] = result[4]
            Rdisp[i] = result[5]
            fiber[i] = i
            fitted[i] = True
            coeff[i, :] = result[7]
            chi2[i] = result[8]
            rss_model[i, :] = result[6].unnormalizedSpec().getData()
            if verbose:
                print "Fitting of SSP(s) to fiber %d finished." %i
                print "vel_fit: %.3f  disp_fit: %.3f chi2: %.2f" % (vel_fit[i], disp_fit[i], chi2[i])

        if parallel == 'auto':
            cpus = cpu_count()
        else:
            cpus = int(parallel)
        if cpus > 1:
            pool = Pool(cpus, maxtasksperchild=200)
            results = []
        for m in range(self._fibers):
            spec = self.getSpec(m)
            if spec.hasData() and m >= (min_y - 1) and m <= (max_y - 1):
                args = (SSPLib, nlib_guess, vel_min, vel_max, disp_min,
                        disp_max, mask_fit, iterations, burn, samples, thin)
                if cpus > 1:
                    results.append([m, pool.apply_async(spec.fit_Kin_Lib_simple, args, callback=partial(extract_result, i=m))])
                    sleep(0.01)
                else:
                    try:
                        result = spec.fit_Kin_Lib_simple(*args)
                        extract_result(result, m)
                    except (ValueError, IndexError):
                        print "Fitting of spectrum %d failed." % m

        if cpus > 1:
            pool.close()
            pool.join()
            for i, result in results:
                try:
                    result.get()
                except (ValueError, IndexError):
                    print "Fitting of spectrum %d failed." % i

        return vel_fit, vel_fit_err, Rvel, disp_fit, disp_fit_err, Rdisp, fitted, coeff, chi2, fiber, rss_model

    def fit_Lib_fixed_kin(self, SSPLib, nlib_guess, vel, vel_disp, fibers, min_y, max_y, mask_fit,
        verbose=False, parallel='auto'):
        """Fits template spectra with fixed kinematics with non-negative least
        squares fitting to determine the best combination of template spectra.

        Notes
        -----
        The output sample might be smaller than the input sample, due to any
        limits imposed by `min_y` and `max_y`.

        Parameters
        ----------
        SSPLib : SSPlibrary
            The library containing the template spectra.
        vel : `numpy.ndarray`
            The velocity in km/s to which each input spectra is resampled.
        vel_disp : `numpy.ndarray`
            The velocity dispersion in km/s to which each input spectra is
            broadened.
        fibers : `numpy.ndarray`
            The index of each spectrum used to read in the corresponding values
            for `vel and `vel_disp`. The number of elements should equal the
            value (`max_y` - `min_y`).
        min_y : int
            The lowest index from the spectral data set that will be used in the
            fitting.
        max_y : int
            The highest index from the spectral data set that will be used in
            the fitting.
        mask_fit : `numpy.ndarray`
            A 1D boolean array representing any wavelength regions which are
            masked out during the fitting of each spectrum with the
            (normalized) stellar templates.
        verbose : bool, optional
            Produces screen output, such that the user can follow which spectrum
            is currently fitted and what the results are for each spectrum.
        parallel : {'auto', int}, optional
            If parallel is not equal to one, the python multiprocessing routine
            shall be used to run parts of the code in parallel. With the option
            `auto`, it adjusts the number of parallel processes to the number
            of cpu-cores available.

        Returns
        -------
        fitted : `numpy.ndarray`
            A 1D boolean array representing whether each spectrum is fitted
            correctly.
        coeff : `numpy.ndarray`
            The coefficients of the SSP library which will produce the best fit
            to the data. The variable is a 2D numpy array where the first
            dimension represents the different spectra and the second dimension
            the coefficients for each template in `SSPLib`.
        chi2 : `numpy.ndarray`
            The chi^2 value between `bestfit_spec` and `data`.
        fiber : `numpy.ndarray`
            A 1D numpy array containing the indices of each output spectrum
            pointing to each input `RSS`.
        rss_model : `numpy.ndarray`
            The best fitted spectrum obtained from the linear
            combination of template spectra.
        """
        rss_model = numpy.zeros(self.getShape(), dtype=numpy.float32)
        chi2 = numpy.zeros(self._fibers, dtype=numpy.float32)
        fiber = numpy.zeros(self._fibers, dtype=numpy.int16)
        fitted = numpy.zeros(self._fibers, dtype="bool")
        coeff = numpy.zeros((self._fibers, SSPLib.getBaseNumber()), dtype=numpy.float32)

        def extract_result(result, i):
            fiber[m] = m
            fitted[i] = True
            coeff[i, :] = result[0]
            chi2[i] = result[2]
            rss_model[i, :] = result[1].unnormalizedSpec().getData()
            if verbose:
                print "Fitting of SSP(s) to fiber %d finished." %i
                print "chi2: %.2f" % (chi2[i])

        if parallel == 'auto':
            cpus = cpu_count()
        else:
            cpus = int(parallel)
        if cpus > 1:
            pool = Pool(cpus, maxtasksperchild=200)
            results = []
        for m in range(self._fibers):
            spec = self.getSpec(m)
            if spec.hasData() and m >= (min_y - 1) and m <= (max_y - 1):
                args = (SSPLib, nlib_guess, vel[fibers[m]], vel_disp[fibers[m]],
                        mask_fit.maskPixelsObserved(spec.getWave(), vel[m] / 300000.0))
                if cpus > 1:
                    results.append([m, pool.apply_async(spec.fitSuperposition, args, callback=partial(extract_result, i=m))])
                    sleep(0.01)
                else:
                    try:
                        result = spec.fitSuperposition(*args)
                        extract_result(result, m)
                    except (ValueError, IndexError):
                        print "Fitting of spectrum %d failed." % m

        if cpus > 1:
            pool.close()
            pool.join()
            for i, result in results:
                try:
                    result.get()
                except (ValueError, IndexError):
                    print "Fitting of spectrum %d failed." % i

        return fitted, coeff, chi2, fiber, rss_model

    def fitELines(self, par, select_wave, min_y, max_y, method='leastsq', guess_window=0.0, spectral_res=0.0,
    ftol=1e-4, xtol=1e-4, verbose=1, parallel='auto'):
        """This routine fits a set of emission lines to each spectrum.

        Parameters
        ----------
        par : parFile
            The object containing all the constraints on the parameters.
        select_wave : numpy.ndarray
            A 1D boolean array where the True value represents which elements
            in the wave, data, error, mask and normalization.
        min_y : int
            The lowest index from the spectral data set that will be used in the
            fitting.
        max_y : int
            The highest index from the spectral data set that will be used in
            the fitting.
        method : {'leastsq', 'simplex'}, optional
            This argument specifies if ordinary least squares fitting
            (`leastsq`) should be applied, or if a downhill simplex algorithm
            (`simplex`) should be used.
        guess_window : float, optional
            The wavelength region in which the emission line will be fitted.
        spectral_res : float, optional
            The spectral resolution of the line.
        ftol : float, optional
            The maximum acceptable error for fit convergence.
        xtol : float, optional
            The relative acceptable error for fit convergence.
        verbose : bool, optional
            Produces screen output, such that the user can follow which spectrum
            is currently fitted and what the results are for each spectrum.
        parallel : {'auto', int}, optional
            If parallel is not equal to one, the python multiprocessing routine
            shall be used to run parts of the code in parallel. With the option
            `auto`, it adjusts the number of parallel processes to the number
            of cpu-cores available.

        Returns
        -------
        maps : dictionary
            The flux and the velocity shift of each line
        fitted : `numpy.ndarray`
            A 1D numpy array representing the best fitted values at the
            wavelength range `select_wave`.
        fiber : `numpy.ndarray`
            A 1D numpy array containing the indices of each output spectrum
            pointing to each input `RSS`.
        rss_model : `numpy.ndarray`
            A 1D numpy array representing the residuals at the wavelength range
            `select_wave`.
        """
        rss_model = numpy.zeros(self.getShape(), dtype=numpy.float32)
        fitted = numpy.zeros(self._fibers, dtype="bool")
        fiber = numpy.zeros(self._fibers, dtype=numpy.int16)

        maps = {}
        for n in par._names:
            model = {}
            if par._profile_type[n] == 'Gauss':
                model['flux'] = numpy.zeros((self._fibers), dtype=numpy.float32)
                model['vel'] = numpy.zeros((self._fibers), dtype=numpy.float32)
                model['fwhm'] = numpy.zeros((self._fibers), dtype=numpy.float32)
            maps[n] = model

        def extract_result(result, i):
            fitted[i] = True
            fiber[m] = m
            rss_model[i, :] = result[1]
            if verbose:
                print "Fitting of emission lines to fiber %d finished." %i
            for n in par._names:
                if par._profile_type[n] == 'Gauss':
                    maps[n]['flux'][i] = result[0][n][0]
                    maps[n]['vel'][i] = result[0][n][1]
                    maps[n]['fwhm'][i] = result[0][n][2]

        if parallel == 'auto':
            cpus = cpu_count()
        else:
            cpus = int(parallel)
        if cpus > 1:
            pool = Pool(cpus, maxtasksperchild=200)
        for m in range(self._fibers):
            spec = self.getSpec(m)
            if spec.hasData() and m >= (min_y - 1) and m <= (max_y - 1):
                args = (par, select_wave, method, guess_window, spectral_res, ftol, xtol, 1)
                if cpus > 1:
                    pool.apply_async(spec.fitELines, args, callback=partial(extract_result, i=m))
                    sleep(0.01)
                else:
<<<<<<< HEAD
                    result_fit.append(None)
                fiber[m] = m
                m += 1
=======
                    result = spec.fitELines(*args)
                    extract_result(result, m)

        if cpus > 1:
>>>>>>> 7cb6e34f
            pool.close()
            pool.join()

        return maps, fitted, fiber, rss_model

    def fit_Lib_Boots(self, lib_SSP, fiber, vel, disp, vel_err=None, disp_err=None, par_eline=None, select_wave_eline=None,
        mask_fit=None, method_eline='leastsq', guess_window=10.0, spectral_res=0.0, ftol=1e-4, xtol=1e-4, bootstraps=100,
        modkeep=80, parallel=1, verbose=False):
        """Bootstrap the spectra, while fixing the velocity and velocity
        dispersion, to determine the errors on the mass-weighted and luminosity
        weighted parameters. The parameters are age, mass-to-light ratio, [Fe/H]
        and [alpha/Fe]. If emission lines are fitted, the fit parameters on the
        emission lines will be bootstrapped too.

        Parameters
        ----------
        lib_SSP : SSPlibrary
            The library containing the template spectra.
        fiber : `numpy.ndarray`
            A 1D numpy array containing the indices of each spectrum of the
            `RSS` used in the bootstrapping.
        vel : `numpy.ndarray`
            The velocity in km/s to which each input spectra will be resampled.
        vel_disp : `numpy.ndarray`
            The velocity dispersion in km/s to which each input spectra will be
            broadened.
        vel_err : `numpy.ndarray`, optional
            ???Unused???
        disp_err : `numpy.ndarray`, optional
            ???Unused???
        par_eline : parFile, optional
            A list of emission lines and their parameters that will be included
            in the bootstrap fitting procedure.
        mask_fit : `numpy.ndarray`, optional
            A 1D boolean array representing any wavelength regions which are
            masked out during the bootstrapping of each spectrum with the
            (normalized) stellar templates.
        select_wave_eline : `numpy.ndarray`, optional
            A 1D boolean array where the True value represents which wavelength
            elements will be used in the emission line fitting. This argument is
            mandatory in case `par_eline` is not None.
        method_eline : {'leastsq', 'simplex'}, optional
            This argument specifies if ordinary least squares fitting
            (`leastsq`) should be applied, or if a downhill simplex algorithm
            (`simplex`) should be used.
        guess_window : float, optional
            The wavelength region in which the emission line will be fitted.
        spectral_res : float, optional
            The spectral resolution of the line.
        ftol : float, optional
            The maximum acceptable error for fit convergence.
        xtol : float, optional
            The relative acceptable error for fit convergence.
        bootstraps : int, optional
            The number of bootstraps runs that will be performed.
        modkeep : float
            The number of template spectra that will be keeped at each bootstrap
            run.
        parallel : {'auto', int}, optional
            If parallel is not equal to one, the python multiprocessing routine
            shall be used to run parts of the code in parallel. With the option
            `auto`, it adjusts the number of parallel processes to the number
            of cpu-cores available.

        Returns
        -------
        mass_weighted_pars_err : `numpy.ndarray`
            Mass-weighted averages stored in a 1D numpy array. The first
            value is age, the second value the mass-to-light ratio, the third
            value [Fe/H], and the fourth value [alpha/Fe], and the fifth value a
            zero.
        lum_weighted_pars_err : `numpy.ndarray`
            Luminosity-weighted averages stored in a 1D numpy array. The first
            value is age, the second value the mass-to-light ratio, the third
            value [Fe/H], and the fourth value [alpha/Fe], and the fifth value a
            zero.
        maps : list
            A dictionary for each emission line containing a dictionary for each
            parameter of that emission line with the results of the bootstrap.
        """
        mass_weighted_pars_mean = numpy.zeros((len(fiber), 5), dtype=numpy.float32)
        mass_weighted_pars_err = numpy.zeros((len(fiber), 5), dtype=numpy.float32)
        lum_weighted_pars_mean = numpy.zeros((len(fiber), 5), dtype=numpy.float32)
        lum_weighted_pars_err = numpy.zeros((len(fiber), 5), dtype=numpy.float32)

        if par_eline is not None:
            maps = {}
            for n in par_eline._names:
                model = {}
                if par_eline._profile_type[n] == 'Gauss':
                    model['flux_err'] = numpy.zeros(len(fiber), dtype=numpy.float32)
                    model['vel_err'] = numpy.zeros(len(fiber), dtype=numpy.float32)
                    model['fwhm_err'] = numpy.zeros(len(fiber), dtype=numpy.float32)
                maps[n] = model

        def extract_result(result, i):
            mass_weighted_pars_mean[i, :] = result[0]
            mass_weighted_pars_err[i, :] = result[1]
            lum_weighted_pars_mean[i, :] = result[2]
            lum_weighted_pars_err[i, :] = result[3]
            if verbose:
                print "Bootstrapping fiber %d finished." %i
            if par_eline is not None:
                for n in par_eline._names:
                    if par_eline._profile_type[n] == 'Gauss':
                        maps[n]['flux_err'][i] = result[4][n]['flux']
                        maps[n]['vel_err'][i] = result[4][n]['vel']
                        maps[n]['fwhm_err'][i] = result[4][n]['fwhm']

        if parallel == 'auto':
            cpus = cpu_count()
        else:
            cpus = int(parallel)
        if cpus > 1:
            pool = Pool(cpus, maxtasksperchild=200)
        for m in range(len(fiber)):
            spec = self.getSpec(fiber[m])
            args = (lib_SSP, vel[m], disp[m], None, None, par_eline, select_wave_eline, mask_fit,
                    method_eline, guess_window, spectral_res, ftol, xtol, bootstraps, modkeep, 1)
            if cpus > 1:
                pool.apply_async(spec.fit_Lib_Boots, args, callback=partial(extract_result, i=m))
                sleep(0.01)
            else:
                result = spec.fit_Lib_Boots(*args)
                extract_result(result, m)

        if cpus > 1:
            pool.close()
            pool.join()

        if par_eline is None:
            maps = None
        return mass_weighted_pars_mean, mass_weighted_pars_err, lum_weighted_pars_mean, lum_weighted_pars_err, maps


def loadRSS(infile, extension_data=None, extension_mask=None, extension_error=None):

    rss = RSS()
    rss.loadFitsData(infile, extension_data=extension_data, extension_mask=extension_mask, extension_error=extension_error)

    return rss<|MERGE_RESOLUTION|>--- conflicted
+++ resolved
@@ -427,16 +427,10 @@
                     pool.apply_async(spec.fitELines, args, callback=partial(extract_result, i=m))
                     sleep(0.01)
                 else:
-<<<<<<< HEAD
-                    result_fit.append(None)
-                fiber[m] = m
-                m += 1
-=======
                     result = spec.fitELines(*args)
                     extract_result(result, m)
 
         if cpus > 1:
->>>>>>> 7cb6e34f
             pool.close()
             pool.join()
 
